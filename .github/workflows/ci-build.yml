--- conflicted
+++ resolved
@@ -117,8 +117,4 @@
         uses: actions-rs/cargo@v1
         with:
           command: clippy
-<<<<<<< HEAD
-          args: --workspace --all-targets --features wireguard,axum -- -D warnings
-=======
-          args: --workspace --all-targets  -- -D warnings
->>>>>>> 5f749960
+          args: --workspace --all-targets --features axum -- -D warnings
// Copyright 2021-2023 - Nym Technologies SA <contact@nymtech.net>
// SPDX-License-Identifier: Apache-2.0

use crate::nym_api::error::NymAPIError;
use crate::nym_api::routes::{ecash, CORE_STATUS_COUNT, SINCE_ARG};
use async_trait::async_trait;
use nym_api_requests::ecash::models::{
    AggregatedCoinIndicesSignatureResponse, AggregatedExpirationDateSignatureResponse,
    BatchRedeemTicketsBody, EcashBatchTicketRedemptionResponse, EcashTicketVerificationResponse,
    IssuedTicketbooksChallengeRequest, IssuedTicketbooksChallengeResponse,
    IssuedTicketbooksForResponse, VerifyEcashTicketBody,
};
use nym_api_requests::ecash::VerificationKeyResponse;
use nym_api_requests::models::{
    AnnotationResponse, ApiHealthResponse, LegacyDescribedMixNode, NodePerformanceResponse,
    NodeRefreshBody, NymNodeDescription,
};
use nym_api_requests::nym_nodes::PaginatedCachedNodesResponse;
use nym_api_requests::pagination::PaginatedResponse;
pub use nym_api_requests::{
    ecash::{
        models::SpentCredentialsResponse, BlindSignRequestBody, BlindedSignatureResponse,
        PartialCoinIndicesSignatureResponse, PartialExpirationDateSignatureResponse,
        VerifyEcashCredentialBody,
    },
    models::{
        ComputeRewardEstParam, GatewayBondAnnotated, GatewayCoreStatusResponse,
        GatewayStatusReportResponse, GatewayUptimeHistoryResponse, LegacyDescribedGateway,
        MixNodeBondAnnotated, MixnodeCoreStatusResponse, MixnodeStatusReportResponse,
        MixnodeStatusResponse, MixnodeUptimeHistoryResponse, RewardEstimationResponse,
        StakeSaturationResponse, UptimeResponse,
    },
    nym_nodes::{CachedNodesResponse, SkimmedNode},
};
pub use nym_coconut_dkg_common::types::EpochId;
use nym_contracts_common::IdentityKey;
use nym_ecash_contract_common::deposit::DepositId;
pub use nym_http_api_client::Client;
use nym_http_api_client::{ApiClient, NO_PARAMS};
use nym_mixnet_contract_common::mixnode::MixNodeDetails;
use nym_mixnet_contract_common::{GatewayBond, IdentityKeyRef, NodeId, NymNodeDetails};
use time::format_description::BorrowedFormatItem;
use time::Date;
use tracing::instrument;

pub mod error;
pub mod routes;

pub fn rfc_3339_date() -> Vec<BorrowedFormatItem<'static>> {
    time::format_description::parse("[year]-[month]-[day]").unwrap()
}

#[cfg_attr(target_arch = "wasm32", async_trait(?Send))]
#[cfg_attr(not(target_arch = "wasm32"), async_trait)]
pub trait NymApiClientExt: ApiClient {
    async fn health(&self) -> Result<ApiHealthResponse, NymAPIError> {
        self.get_json(
            &[
                routes::API_VERSION,
                routes::API_STATUS_ROUTES,
                routes::HEALTH,
            ],
            NO_PARAMS,
        )
        .await
    }

    #[deprecated]
    #[instrument(level = "debug", skip(self))]
    async fn get_mixnodes(&self) -> Result<Vec<MixNodeDetails>, NymAPIError> {
        self.get_json(&[routes::API_VERSION, routes::MIXNODES], NO_PARAMS)
            .await
    }

    #[deprecated]
    #[instrument(level = "debug", skip(self))]
    async fn get_mixnodes_detailed(&self) -> Result<Vec<MixNodeBondAnnotated>, NymAPIError> {
        self.get_json(
            &[
                routes::API_VERSION,
                routes::STATUS,
                routes::MIXNODES,
                routes::DETAILED,
            ],
            NO_PARAMS,
        )
        .await
    }

    #[deprecated]
    #[instrument(level = "debug", skip(self))]
    async fn get_gateways_detailed(&self) -> Result<Vec<GatewayBondAnnotated>, NymAPIError> {
        self.get_json(
            &[
                routes::API_VERSION,
                routes::STATUS,
                routes::GATEWAYS,
                routes::DETAILED,
            ],
            NO_PARAMS,
        )
        .await
    }

    #[deprecated]
    #[instrument(level = "debug", skip(self))]
    async fn get_mixnodes_detailed_unfiltered(
        &self,
    ) -> Result<Vec<MixNodeBondAnnotated>, NymAPIError> {
        self.get_json(
            &[
                routes::API_VERSION,
                routes::STATUS,
                routes::MIXNODES,
                routes::DETAILED_UNFILTERED,
            ],
            NO_PARAMS,
        )
        .await
    }

    #[deprecated]
    #[instrument(level = "debug", skip(self))]
    async fn get_gateways(&self) -> Result<Vec<GatewayBond>, NymAPIError> {
        self.get_json(&[routes::API_VERSION, routes::GATEWAYS], NO_PARAMS)
            .await
    }

    #[deprecated]
    #[instrument(level = "debug", skip(self))]
    async fn get_gateways_described(&self) -> Result<Vec<LegacyDescribedGateway>, NymAPIError> {
        self.get_json(
            &[routes::API_VERSION, routes::GATEWAYS, routes::DESCRIBED],
            NO_PARAMS,
        )
        .await
    }

    #[deprecated]
    #[instrument(level = "debug", skip(self))]
    async fn get_mixnodes_described(&self) -> Result<Vec<LegacyDescribedMixNode>, NymAPIError> {
        self.get_json(
            &[routes::API_VERSION, routes::MIXNODES, routes::DESCRIBED],
            NO_PARAMS,
        )
        .await
    }

    #[tracing::instrument(level = "debug", skip_all)]
    async fn get_nodes_described(
        &self,
        page: Option<u32>,
        per_page: Option<u32>,
    ) -> Result<PaginatedResponse<NymNodeDescription>, NymAPIError> {
        let mut params = Vec::new();

        if let Some(page) = page {
            params.push(("page", page.to_string()))
        }

        if let Some(per_page) = per_page {
            params.push(("per_page", per_page.to_string()))
        }

        self.get_json(&[routes::API_VERSION, "nym-nodes", "described"], &params)
            .await
    }

    #[tracing::instrument(level = "debug", skip_all)]
    async fn get_nym_nodes(
        &self,
        page: Option<u32>,
        per_page: Option<u32>,
    ) -> Result<PaginatedResponse<NymNodeDetails>, NymAPIError> {
        let mut params = Vec::new();

        if let Some(page) = page {
            params.push(("page", page.to_string()))
        }

        if let Some(per_page) = per_page {
            params.push(("per_page", per_page.to_string()))
        }

        self.get_json(&[routes::API_VERSION, "nym-nodes", "bonded"], &params)
            .await
    }

    #[deprecated]
    #[tracing::instrument(level = "debug", skip_all)]
    async fn get_basic_mixnodes(
        &self,
        semver_compatibility: Option<String>,
    ) -> Result<CachedNodesResponse<SkimmedNode>, NymAPIError> {
        let params = if let Some(semver_compatibility) = &semver_compatibility {
            vec![("semver_compatibility", semver_compatibility.as_str())]
        } else {
            vec![]
        };

        self.get_json(
            &[
                routes::API_VERSION,
                "unstable",
                "nym-nodes",
                "mixnodes",
                "skimmed",
            ],
            &params,
        )
        .await
    }

    #[deprecated]
    #[instrument(level = "debug", skip(self))]
    async fn get_basic_gateways(
        &self,
        semver_compatibility: Option<String>,
    ) -> Result<CachedNodesResponse<SkimmedNode>, NymAPIError> {
        let params = if let Some(semver_compatibility) = &semver_compatibility {
            vec![("semver_compatibility", semver_compatibility.as_str())]
        } else {
            vec![]
        };

        self.get_json(
            &[
                routes::API_VERSION,
                "unstable",
                "nym-nodes",
                "gateways",
                "skimmed",
            ],
            &params,
        )
        .await
    }

    /// retrieve basic information for nodes are capable of operating as an entry gateway
    /// this includes legacy gateways and nym-nodes
    #[instrument(level = "debug", skip(self))]
    async fn get_basic_entry_assigned_nodes(
        &self,
        semver_compatibility: Option<String>,
        no_legacy: bool,
        page: Option<u32>,
        per_page: Option<u32>,
    ) -> Result<PaginatedCachedNodesResponse<SkimmedNode>, NymAPIError> {
        let mut params = Vec::new();

        if let Some(arg) = &semver_compatibility {
            params.push(("semver_compatibility", arg.clone()))
        }

        if no_legacy {
            params.push(("no_legacy", "true".to_string()))
        }

        if let Some(page) = page {
            params.push(("page", page.to_string()))
        }

        if let Some(per_page) = per_page {
            params.push(("per_page", per_page.to_string()))
        }

        self.get_json(
            &[
                routes::API_VERSION,
                "unstable",
                "nym-nodes",
                "skimmed",
                "entry-gateways",
                "all",
            ],
            &params,
        )
        .await
    }

    /// retrieve basic information for nodes that got assigned 'mixing' node in this epoch
    /// this includes legacy mixnodes and nym-nodes
    #[instrument(level = "debug", skip(self))]
    async fn get_basic_active_mixing_assigned_nodes(
        &self,
        semver_compatibility: Option<String>,
        no_legacy: bool,
        page: Option<u32>,
        per_page: Option<u32>,
    ) -> Result<PaginatedCachedNodesResponse<SkimmedNode>, NymAPIError> {
        let mut params = Vec::new();

        if let Some(arg) = &semver_compatibility {
            params.push(("semver_compatibility", arg.clone()))
        }

        if no_legacy {
            params.push(("no_legacy", "true".to_string()))
        }

        if let Some(page) = page {
            params.push(("page", page.to_string()))
        }

        if let Some(per_page) = per_page {
            params.push(("per_page", per_page.to_string()))
        }

        self.get_json(
            &[
                routes::API_VERSION,
                "unstable",
                "nym-nodes",
                "skimmed",
                "mixnodes",
                "active",
            ],
            &params,
        )
        .await
    }

    /// retrieve basic information for nodes that got assigned 'mixing' node in this epoch
    /// this includes legacy mixnodes and nym-nodes
    #[instrument(level = "debug", skip(self))]
    async fn get_basic_mixing_capable_nodes(
        &self,
        semver_compatibility: Option<String>,
        no_legacy: bool,
        page: Option<u32>,
        per_page: Option<u32>,
    ) -> Result<PaginatedCachedNodesResponse<SkimmedNode>, NymAPIError> {
        let mut params = Vec::new();

        if let Some(arg) = &semver_compatibility {
            params.push(("semver_compatibility", arg.clone()))
        }

        if no_legacy {
            params.push(("no_legacy", "true".to_string()))
        }

        if let Some(page) = page {
            params.push(("page", page.to_string()))
        }

        if let Some(per_page) = per_page {
            params.push(("per_page", per_page.to_string()))
        }

        self.get_json(
            &[
                routes::API_VERSION,
                "unstable",
                "nym-nodes",
                "skimmed",
                "mixnodes",
                "all",
            ],
            &params,
        )
        .await
    }

    #[instrument(level = "debug", skip(self))]
    async fn get_basic_nodes(
        &self,
        semver_compatibility: Option<String>,
        no_legacy: bool,
        page: Option<u32>,
        per_page: Option<u32>,
    ) -> Result<PaginatedCachedNodesResponse<SkimmedNode>, NymAPIError> {
        let mut params = Vec::new();

        if let Some(arg) = &semver_compatibility {
            params.push(("semver_compatibility", arg.clone()))
        }

        if no_legacy {
            params.push(("no_legacy", "true".to_string()))
        }

        if let Some(page) = page {
            params.push(("page", page.to_string()))
        }

        if let Some(per_page) = per_page {
            params.push(("per_page", per_page.to_string()))
        }

        self.get_json(
            &[routes::API_VERSION, "unstable", "nym-nodes", "skimmed"],
            &params,
        )
        .await
    }

    #[deprecated]
    #[instrument(level = "debug", skip(self))]
    async fn get_active_mixnodes(&self) -> Result<Vec<MixNodeDetails>, NymAPIError> {
        self.get_json(
            &[routes::API_VERSION, routes::MIXNODES, routes::ACTIVE],
            NO_PARAMS,
        )
        .await
    }

    #[deprecated]
    #[instrument(level = "debug", skip(self))]
    async fn get_active_mixnodes_detailed(&self) -> Result<Vec<MixNodeBondAnnotated>, NymAPIError> {
        self.get_json(
            &[
                routes::API_VERSION,
                routes::STATUS,
                routes::MIXNODES,
                routes::ACTIVE,
                routes::DETAILED,
            ],
            NO_PARAMS,
        )
        .await
    }

    #[deprecated]
    #[instrument(level = "debug", skip(self))]
    async fn get_rewarded_mixnodes(&self) -> Result<Vec<MixNodeDetails>, NymAPIError> {
        self.get_json(
            &[routes::API_VERSION, routes::MIXNODES, routes::REWARDED],
            NO_PARAMS,
        )
        .await
    }

    #[deprecated]
    #[instrument(level = "debug", skip(self))]
    async fn get_mixnode_report(
        &self,
        mix_id: NodeId,
    ) -> Result<MixnodeStatusReportResponse, NymAPIError> {
        self.get_json(
            &[
                routes::API_VERSION,
                routes::STATUS,
                routes::MIXNODE,
                &mix_id.to_string(),
                routes::REPORT,
            ],
            NO_PARAMS,
        )
        .await
    }

    #[deprecated]
    #[instrument(level = "debug", skip(self))]
    async fn get_gateway_report(
        &self,
        identity: IdentityKeyRef<'_>,
    ) -> Result<GatewayStatusReportResponse, NymAPIError> {
        self.get_json(
            &[
                routes::API_VERSION,
                routes::STATUS,
                routes::GATEWAY,
                identity,
                routes::REPORT,
            ],
            NO_PARAMS,
        )
        .await
    }

    #[deprecated]
    #[instrument(level = "debug", skip(self))]
    async fn get_mixnode_history(
        &self,
        mix_id: NodeId,
    ) -> Result<MixnodeUptimeHistoryResponse, NymAPIError> {
        self.get_json(
            &[
                routes::API_VERSION,
                routes::STATUS,
                routes::MIXNODE,
                &mix_id.to_string(),
                routes::HISTORY,
            ],
            NO_PARAMS,
        )
        .await
    }

    #[deprecated]
    #[instrument(level = "debug", skip(self))]
    async fn get_gateway_history(
        &self,
        identity: IdentityKeyRef<'_>,
    ) -> Result<GatewayUptimeHistoryResponse, NymAPIError> {
        self.get_json(
            &[
                routes::API_VERSION,
                routes::STATUS,
                routes::GATEWAY,
                identity,
                routes::HISTORY,
            ],
            NO_PARAMS,
        )
        .await
    }

    #[deprecated]
    #[instrument(level = "debug", skip(self))]
    async fn get_rewarded_mixnodes_detailed(
        &self,
    ) -> Result<Vec<MixNodeBondAnnotated>, NymAPIError> {
        self.get_json(
            &[
                routes::API_VERSION,
                routes::STATUS,
                routes::MIXNODES,
                routes::REWARDED,
                routes::DETAILED,
            ],
            NO_PARAMS,
        )
        .await
    }

    #[deprecated]
    #[instrument(level = "debug", skip(self))]
    async fn get_gateway_core_status_count(
        &self,
        identity: IdentityKeyRef<'_>,
        since: Option<i64>,
    ) -> Result<GatewayCoreStatusResponse, NymAPIError> {
        if let Some(since) = since {
            self.get_json(
                &[
                    routes::API_VERSION,
                    routes::STATUS_ROUTES,
                    routes::GATEWAY,
                    identity,
                    CORE_STATUS_COUNT,
                ],
                &[(SINCE_ARG, since.to_string())],
            )
            .await
        } else {
            self.get_json(
                &[
                    routes::API_VERSION,
                    routes::STATUS_ROUTES,
                    routes::GATEWAY,
                    identity,
                ],
                NO_PARAMS,
            )
            .await
        }
    }

    #[deprecated]
    #[instrument(level = "debug", skip(self))]
    async fn get_mixnode_core_status_count(
        &self,
        mix_id: NodeId,
        since: Option<i64>,
    ) -> Result<MixnodeCoreStatusResponse, NymAPIError> {
        if let Some(since) = since {
            self.get_json(
                &[
                    routes::API_VERSION,
                    routes::STATUS_ROUTES,
                    routes::MIXNODE,
                    &mix_id.to_string(),
                    CORE_STATUS_COUNT,
                ],
                &[(SINCE_ARG, since.to_string())],
            )
            .await
        } else {
            self.get_json(
                &[
                    routes::API_VERSION,
                    routes::STATUS_ROUTES,
                    routes::MIXNODE,
                    &mix_id.to_string(),
                    CORE_STATUS_COUNT,
                ],
                NO_PARAMS,
            )
            .await
        }
    }

    #[deprecated]
    #[instrument(level = "debug", skip(self))]
    async fn get_mixnode_status(
        &self,
        mix_id: NodeId,
    ) -> Result<MixnodeStatusResponse, NymAPIError> {
        self.get_json(
            &[
                routes::API_VERSION,
                routes::STATUS_ROUTES,
                routes::MIXNODE,
                &mix_id.to_string(),
                routes::STATUS,
            ],
            NO_PARAMS,
        )
        .await
    }

    #[deprecated]
    #[instrument(level = "debug", skip(self))]
    async fn get_mixnode_reward_estimation(
        &self,
        mix_id: NodeId,
    ) -> Result<RewardEstimationResponse, NymAPIError> {
        self.get_json(
            &[
                routes::API_VERSION,
                routes::STATUS_ROUTES,
                routes::MIXNODE,
                &mix_id.to_string(),
                routes::REWARD_ESTIMATION,
            ],
            NO_PARAMS,
        )
        .await
    }

    #[deprecated]
    #[instrument(level = "debug", skip(self))]
    async fn compute_mixnode_reward_estimation(
        &self,
        mix_id: NodeId,
        request_body: &ComputeRewardEstParam,
    ) -> Result<RewardEstimationResponse, NymAPIError> {
        self.post_json(
            &[
                routes::API_VERSION,
                routes::STATUS_ROUTES,
                routes::MIXNODE,
                &mix_id.to_string(),
                routes::COMPUTE_REWARD_ESTIMATION,
            ],
            NO_PARAMS,
            request_body,
        )
        .await
    }

    #[deprecated]
    #[instrument(level = "debug", skip(self))]
    async fn get_mixnode_stake_saturation(
        &self,
        mix_id: NodeId,
    ) -> Result<StakeSaturationResponse, NymAPIError> {
        self.get_json(
            &[
                routes::API_VERSION,
                routes::STATUS_ROUTES,
                routes::MIXNODE,
                &mix_id.to_string(),
                routes::STAKE_SATURATION,
            ],
            NO_PARAMS,
        )
        .await
    }

    #[deprecated]
    #[allow(deprecated)]
    #[instrument(level = "debug", skip(self))]
    async fn get_mixnode_inclusion_probability(
        &self,
        mix_id: NodeId,
    ) -> Result<nym_api_requests::models::InclusionProbabilityResponse, NymAPIError> {
        self.get_json(
            &[
                routes::API_VERSION,
                routes::STATUS_ROUTES,
                routes::MIXNODE,
                &mix_id.to_string(),
                routes::INCLUSION_CHANCE,
            ],
            NO_PARAMS,
        )
        .await
    }

    #[instrument(level = "debug", skip(self))]
    async fn get_current_node_performance(
        &self,
        node_id: NodeId,
    ) -> Result<NodePerformanceResponse, NymAPIError> {
        self.get_json(
            &[
                routes::API_VERSION,
                "nym-nodes",
                "performance",
                &node_id.to_string(),
            ],
            NO_PARAMS,
        )
        .await
    }

    async fn get_node_annotation(
        &self,
        node_id: NodeId,
    ) -> Result<AnnotationResponse, NymAPIError> {
        self.get_json(
            &[
                routes::API_VERSION,
                "nym-nodes",
                "annotation",
                &node_id.to_string(),
            ],
            NO_PARAMS,
        )
        .await
    }

    #[deprecated]
    async fn get_mixnode_avg_uptime(&self, mix_id: NodeId) -> Result<UptimeResponse, NymAPIError> {
        self.get_json(
            &[
                routes::API_VERSION,
                routes::STATUS_ROUTES,
                routes::MIXNODE,
                &mix_id.to_string(),
                routes::AVG_UPTIME,
            ],
            NO_PARAMS,
        )
        .await
    }

    #[deprecated]
    #[instrument(level = "debug", skip(self))]
    async fn get_mixnodes_blacklisted(&self) -> Result<Vec<NodeId>, NymAPIError> {
        self.get_json(
            &[routes::API_VERSION, routes::MIXNODES, routes::BLACKLISTED],
            NO_PARAMS,
        )
        .await
    }

    #[deprecated]
    #[instrument(level = "debug", skip(self))]
    async fn get_gateways_blacklisted(&self) -> Result<Vec<IdentityKey>, NymAPIError> {
        self.get_json(
            &[routes::API_VERSION, routes::GATEWAYS, routes::BLACKLISTED],
            NO_PARAMS,
        )
        .await
    }

    #[instrument(level = "debug", skip(self, request_body))]
    async fn blind_sign(
        &self,
        request_body: &BlindSignRequestBody,
    ) -> Result<BlindedSignatureResponse, NymAPIError> {
        self.post_json(
            &[
                routes::API_VERSION,
                routes::ECASH_ROUTES,
                routes::ECASH_BLIND_SIGN,
            ],
            NO_PARAMS,
            request_body,
        )
        .await
    }

    #[instrument(level = "debug", skip(self, request_body))]
    async fn verify_ecash_ticket(
        &self,
        request_body: &VerifyEcashTicketBody,
    ) -> Result<EcashTicketVerificationResponse, NymAPIError> {
        self.post_json(
            &[
                routes::API_VERSION,
                routes::ECASH_ROUTES,
                routes::VERIFY_ECASH_TICKET,
            ],
            NO_PARAMS,
            request_body,
        )
        .await
    }

    #[instrument(level = "debug", skip(self, request_body))]
    async fn batch_redeem_ecash_tickets(
        &self,
        request_body: &BatchRedeemTicketsBody,
    ) -> Result<EcashBatchTicketRedemptionResponse, NymAPIError> {
        self.post_json(
            &[
                routes::API_VERSION,
                routes::ECASH_ROUTES,
                routes::BATCH_REDEEM_ECASH_TICKETS,
            ],
            NO_PARAMS,
            request_body,
        )
        .await
    }

    #[deprecated]
    #[instrument(level = "debug", skip(self))]
    async fn double_spending_filter_v1(&self) -> Result<SpentCredentialsResponse, NymAPIError> {
        self.get_json(
            &[
                routes::API_VERSION,
                routes::ECASH_ROUTES,
                routes::DOUBLE_SPENDING_FILTER_V1,
            ],
            NO_PARAMS,
        )
        .await
    }

    #[instrument(level = "debug", skip(self))]
    async fn partial_expiration_date_signatures(
        &self,
        expiration_date: Option<Date>,
    ) -> Result<PartialExpirationDateSignatureResponse, NymAPIError> {
        let params = match expiration_date {
            None => Vec::new(),
            Some(exp) => vec![(
                ecash::EXPIRATION_DATE_PARAM,
                exp.format(&rfc_3339_date()).unwrap(),
            )],
        };

        self.get_json(
            &[
                routes::API_VERSION,
                routes::ECASH_ROUTES,
                routes::PARTIAL_EXPIRATION_DATE_SIGNATURES,
            ],
            &params,
        )
        .await
    }

    #[instrument(level = "debug", skip(self))]
    async fn partial_coin_indices_signatures(
        &self,
        epoch_id: Option<EpochId>,
    ) -> Result<PartialCoinIndicesSignatureResponse, NymAPIError> {
        let params = match epoch_id {
            None => Vec::new(),
            Some(epoch_id) => vec![(ecash::EPOCH_ID_PARAM, epoch_id.to_string())],
        };

        self.get_json(
            &[
                routes::API_VERSION,
                routes::ECASH_ROUTES,
                routes::PARTIAL_COIN_INDICES_SIGNATURES,
            ],
            &params,
        )
        .await
    }

    #[instrument(level = "debug", skip(self))]
    async fn global_expiration_date_signatures(
        &self,
        expiration_date: Option<Date>,
    ) -> Result<AggregatedExpirationDateSignatureResponse, NymAPIError> {
        let params = match expiration_date {
            None => Vec::new(),
            Some(exp) => vec![(
                ecash::EXPIRATION_DATE_PARAM,
                exp.format(&rfc_3339_date()).unwrap(),
            )],
        };

        self.get_json(
            &[
                routes::API_VERSION,
                routes::ECASH_ROUTES,
                routes::GLOBAL_EXPIRATION_DATE_SIGNATURES,
            ],
            &params,
        )
        .await
    }

    #[instrument(level = "debug", skip(self))]
    async fn global_coin_indices_signatures(
        &self,
        epoch_id: Option<EpochId>,
    ) -> Result<AggregatedCoinIndicesSignatureResponse, NymAPIError> {
        let params = match epoch_id {
            None => Vec::new(),
            Some(epoch_id) => vec![(ecash::EPOCH_ID_PARAM, epoch_id.to_string())],
        };

        self.get_json(
            &[
                routes::API_VERSION,
                routes::ECASH_ROUTES,
                routes::GLOBAL_COIN_INDICES_SIGNATURES,
            ],
            &params,
        )
        .await
    }

    #[instrument(level = "debug", skip(self))]
    async fn master_verification_key(
        &self,
        epoch_id: Option<EpochId>,
    ) -> Result<VerificationKeyResponse, NymAPIError> {
        let params = match epoch_id {
            None => Vec::new(),
            Some(epoch_id) => vec![(ecash::EPOCH_ID_PARAM, epoch_id.to_string())],
        };
        self.get_json(
            &[
                routes::API_VERSION,
                routes::ECASH_ROUTES,
                ecash::MASTER_VERIFICATION_KEY,
            ],
            &params,
        )
        .await
    }

<<<<<<< HEAD
    async fn issued_ticketbooks_for(
=======
    async fn force_refresh_describe_cache(
        &self,
        request: &NodeRefreshBody,
    ) -> Result<(), NymAPIError> {
        self.post_json(
            &[routes::API_VERSION, "nym-nodes", "refresh-described"],
            NO_PARAMS,
            request,
        )
        .await
    }

    #[instrument(level = "debug", skip(self))]
    async fn epoch_credentials(
        &self,
        dkg_epoch: EpochId,
    ) -> Result<EpochCredentialsResponse, NymAPIError> {
        self.get_json(
            &[
                routes::API_VERSION,
                routes::ECASH_ROUTES,
                routes::ECASH_EPOCH_CREDENTIALS,
                &dkg_epoch.to_string(),
            ],
            NO_PARAMS,
        )
        .await
    }

    #[instrument(level = "debug", skip(self))]
    async fn issued_credential(
>>>>>>> b49ef643
        &self,
        expiration_date: Date,
    ) -> Result<IssuedTicketbooksForResponse, NymAPIError> {
        self.get_json(
            &[
                routes::API_VERSION,
                routes::ECASH_ROUTES,
                routes::ECASH_ISSUED_TICKETBOOKS_FOR,
                &expiration_date.to_string(),
            ],
            NO_PARAMS,
        )
        .await
    }

    async fn issued_ticketbooks_challenge(
        &self,
        expiration_date: Date,
        deposits: Vec<DepositId>,
    ) -> Result<IssuedTicketbooksChallengeResponse, NymAPIError> {
        self.post_json(
            &[
                routes::API_VERSION,
                routes::ECASH_ROUTES,
                routes::ECASH_ISSUED_TICKETBOOKS_CHALLENGE,
            ],
            NO_PARAMS,
            &IssuedTicketbooksChallengeRequest {
                expiration_date,
                deposits,
            },
        )
        .await
    }
}

#[cfg_attr(target_arch = "wasm32", async_trait(?Send))]
#[cfg_attr(not(target_arch = "wasm32"), async_trait)]
impl NymApiClientExt for Client {}<|MERGE_RESOLUTION|>--- conflicted
+++ resolved
@@ -933,9 +933,6 @@
         .await
     }
 
-<<<<<<< HEAD
-    async fn issued_ticketbooks_for(
-=======
     async fn force_refresh_describe_cache(
         &self,
         request: &NodeRefreshBody,
@@ -948,26 +945,7 @@
         .await
     }
 
-    #[instrument(level = "debug", skip(self))]
-    async fn epoch_credentials(
-        &self,
-        dkg_epoch: EpochId,
-    ) -> Result<EpochCredentialsResponse, NymAPIError> {
-        self.get_json(
-            &[
-                routes::API_VERSION,
-                routes::ECASH_ROUTES,
-                routes::ECASH_EPOCH_CREDENTIALS,
-                &dkg_epoch.to_string(),
-            ],
-            NO_PARAMS,
-        )
-        .await
-    }
-
-    #[instrument(level = "debug", skip(self))]
-    async fn issued_credential(
->>>>>>> b49ef643
+    async fn issued_ticketbooks_for(
         &self,
         expiration_date: Date,
     ) -> Result<IssuedTicketbooksForResponse, NymAPIError> {

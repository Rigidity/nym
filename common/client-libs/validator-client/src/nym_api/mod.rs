// Copyright 2021-2023 - Nym Technologies SA <contact@nymtech.net>
// SPDX-License-Identifier: Apache-2.0

use crate::nym_api::error::NymAPIError;
use crate::nym_api::routes::{ecash, CORE_STATUS_COUNT, SINCE_ARG};
use async_trait::async_trait;
use nym_api_requests::ecash::models::{
    AggregatedCoinIndicesSignatureResponse, AggregatedExpirationDateSignatureResponse,
    BatchRedeemTicketsBody, EcashBatchTicketRedemptionResponse, EcashTicketVerificationResponse,
    VerifyEcashTicketBody,
};
use nym_api_requests::ecash::VerificationKeyResponse;
use nym_api_requests::models::{
    AnnotationResponse, LegacyDescribedMixNode, NodePerformanceResponse, NymNodeDescription,
};
use nym_api_requests::nym_nodes::PaginatedCachedNodesResponse;
use nym_api_requests::pagination::PaginatedResponse;
pub use nym_api_requests::{
    ecash::{
        models::{
            EpochCredentialsResponse, IssuedCredentialResponse, IssuedCredentialsResponse,
            IssuedTicketbook, IssuedTicketbookBody, SpentCredentialsResponse,
        },
        BlindSignRequestBody, BlindedSignatureResponse, CredentialsRequestBody,
        PartialCoinIndicesSignatureResponse, PartialExpirationDateSignatureResponse,
        VerifyEcashCredentialBody,
    },
    models::{
        ComputeRewardEstParam, GatewayBondAnnotated, GatewayCoreStatusResponse,
        GatewayStatusReportResponse, GatewayUptimeHistoryResponse, InclusionProbabilityResponse,
        LegacyDescribedGateway, MixNodeBondAnnotated, MixnodeCoreStatusResponse,
        MixnodeStatusReportResponse, MixnodeStatusResponse, MixnodeUptimeHistoryResponse,
        RewardEstimationResponse, StakeSaturationResponse, UptimeResponse,
    },
    nym_nodes::{CachedNodesResponse, SkimmedNode},
};
pub use nym_coconut_dkg_common::types::EpochId;
use nym_contracts_common::IdentityKey;
pub use nym_http_api_client::Client;
use nym_http_api_client::{ApiClient, NO_PARAMS};
use nym_mixnet_contract_common::mixnode::MixNodeDetails;
use nym_mixnet_contract_common::{GatewayBond, IdentityKeyRef, NodeId, NymNodeDetails};
use time::format_description::BorrowedFormatItem;
use time::Date;
use tracing::instrument;

pub mod error;
pub mod routes;

pub fn rfc_3339_date() -> Vec<BorrowedFormatItem<'static>> {
    time::format_description::parse("[year]-[month]-[day]").unwrap()
}

#[cfg_attr(target_arch = "wasm32", async_trait(?Send))]
#[cfg_attr(not(target_arch = "wasm32"), async_trait)]
pub trait NymApiClientExt: ApiClient {
    #[instrument(level = "debug", skip(self))]
    async fn get_mixnodes(&self) -> Result<Vec<MixNodeDetails>, NymAPIError> {
        self.get_json(&[routes::API_VERSION, routes::MIXNODES], NO_PARAMS)
            .await
    }

    #[instrument(level = "debug", skip(self))]
    async fn get_mixnodes_detailed(&self) -> Result<Vec<MixNodeBondAnnotated>, NymAPIError> {
        self.get_json(
            &[
                routes::API_VERSION,
                routes::STATUS,
                routes::MIXNODES,
                routes::DETAILED,
            ],
            NO_PARAMS,
        )
        .await
    }

    #[instrument(level = "debug", skip(self))]
    async fn get_gateways_detailed(&self) -> Result<Vec<GatewayBondAnnotated>, NymAPIError> {
        self.get_json(
            &[
                routes::API_VERSION,
                routes::STATUS,
                routes::GATEWAYS,
                routes::DETAILED,
            ],
            NO_PARAMS,
        )
        .await
    }

    #[instrument(level = "debug", skip(self))]
    async fn get_mixnodes_detailed_unfiltered(
        &self,
    ) -> Result<Vec<MixNodeBondAnnotated>, NymAPIError> {
        self.get_json(
            &[
                routes::API_VERSION,
                routes::STATUS,
                routes::MIXNODES,
                routes::DETAILED_UNFILTERED,
            ],
            NO_PARAMS,
        )
        .await
    }

    #[instrument(level = "debug", skip(self))]
    async fn get_gateways(&self) -> Result<Vec<GatewayBond>, NymAPIError> {
        self.get_json(&[routes::API_VERSION, routes::GATEWAYS], NO_PARAMS)
            .await
    }

    #[instrument(level = "debug", skip(self))]
    async fn get_gateways_described(&self) -> Result<Vec<LegacyDescribedGateway>, NymAPIError> {
        self.get_json(
            &[routes::API_VERSION, routes::GATEWAYS, routes::DESCRIBED],
            NO_PARAMS,
        )
        .await
    }

    #[instrument(level = "debug", skip(self))]
    async fn get_mixnodes_described(&self) -> Result<Vec<LegacyDescribedMixNode>, NymAPIError> {
        self.get_json(
            &[routes::API_VERSION, routes::MIXNODES, routes::DESCRIBED],
            NO_PARAMS,
        )
        .await
    }

    async fn get_nodes_described(
        &self,
        page: Option<u32>,
        per_page: Option<u32>,
    ) -> Result<PaginatedResponse<NymNodeDescription>, NymAPIError> {
        let mut params = Vec::new();

        if let Some(page) = page {
            params.push(("page", page.to_string()))
        }

        if let Some(per_page) = per_page {
            params.push(("per_page", per_page.to_string()))
        }

        self.get_json(&[routes::API_VERSION, "nym-nodes", "described"], &params)
            .await
    }

    async fn get_nym_nodes(
        &self,
        page: Option<u32>,
        per_page: Option<u32>,
    ) -> Result<PaginatedResponse<NymNodeDetails>, NymAPIError> {
        let mut params = Vec::new();

        if let Some(page) = page {
            params.push(("page", page.to_string()))
        }

        if let Some(per_page) = per_page {
            params.push(("per_page", per_page.to_string()))
        }

        self.get_json(&[routes::API_VERSION, "nym-nodes", "bonded"], &params)
            .await
    }

    #[tracing::instrument(level = "debug", skip_all)]
    async fn get_basic_mixnodes(
        &self,
        semver_compatibility: Option<String>,
    ) -> Result<CachedNodesResponse<SkimmedNode>, NymAPIError> {
        let params = if let Some(semver_compatibility) = &semver_compatibility {
            vec![("semver_compatibility", semver_compatibility.as_str())]
        } else {
            vec![]
        };

        self.get_json(
            &[
                routes::API_VERSION,
                "unstable",
                "nym-nodes",
                "mixnodes",
                "skimmed",
            ],
            &params,
        )
        .await
    }

    #[instrument(level = "debug", skip(self))]
    async fn get_basic_gateways(
        &self,
        semver_compatibility: Option<String>,
    ) -> Result<CachedNodesResponse<SkimmedNode>, NymAPIError> {
        let params = if let Some(semver_compatibility) = &semver_compatibility {
            vec![("semver_compatibility", semver_compatibility.as_str())]
        } else {
            vec![]
        };

        self.get_json(
            &[
                routes::API_VERSION,
                "unstable",
                "nym-nodes",
                "gateways",
                "skimmed",
            ],
            &params,
        )
        .await
    }

    /// retrieve basic information for nodes are capable of operating as an entry gateway
    /// this includes legacy gateways and nym-nodes
    #[instrument(level = "debug", skip(self))]
    async fn get_basic_entry_assigned_nodes(
        &self,
        semver_compatibility: Option<String>,
        no_legacy: bool,
        page: Option<u32>,
        per_page: Option<u32>,
    ) -> Result<PaginatedCachedNodesResponse<SkimmedNode>, NymAPIError> {
        let mut params = Vec::new();

        if let Some(arg) = &semver_compatibility {
            params.push(("semver_compatibility", arg.clone()))
        }

        if no_legacy {
            params.push(("no_legacy", "true".to_string()))
        }

        if let Some(page) = page {
            params.push(("page", page.to_string()))
        }

        if let Some(per_page) = per_page {
            params.push(("per_page", per_page.to_string()))
        }

        self.get_json(
            &[
                routes::API_VERSION,
                "unstable",
                "nym-nodes",
                "skimmed",
                "entry-gateways",
                "all",
            ],
            &params,
        )
        .await
    }

    /// retrieve basic information for nodes that got assigned 'mixing' node in this epoch
    /// this includes legacy mixnodes and nym-nodes
    #[instrument(level = "debug", skip(self))]
    async fn get_basic_active_mixing_assigned_nodes(
        &self,
        semver_compatibility: Option<String>,
        no_legacy: bool,
        page: Option<u32>,
        per_page: Option<u32>,
    ) -> Result<PaginatedCachedNodesResponse<SkimmedNode>, NymAPIError> {
        let mut params = Vec::new();

        if let Some(arg) = &semver_compatibility {
            params.push(("semver_compatibility", arg.clone()))
        }

        if no_legacy {
            params.push(("no_legacy", "true".to_string()))
        }

        if let Some(page) = page {
            params.push(("page", page.to_string()))
        }

        if let Some(per_page) = per_page {
            params.push(("per_page", per_page.to_string()))
        }

        self.get_json(
            &[
                routes::API_VERSION,
                "unstable",
                "nym-nodes",
                "skimmed",
                "mixnodes",
                "active",
            ],
            &params,
        )
        .await
    }

<<<<<<< HEAD
    #[instrument(level = "debug", skip(self))]
=======
    async fn get_basic_nodes(
        &self,
        semver_compatibility: Option<String>,
        no_legacy: bool,
        page: Option<u32>,
        per_page: Option<u32>,
    ) -> Result<PaginatedCachedNodesResponse<SkimmedNode>, NymAPIError> {
        let mut params = Vec::new();

        if let Some(arg) = &semver_compatibility {
            params.push(("semver_compatibility", arg.clone()))
        }

        if no_legacy {
            params.push(("no_legacy", "true".to_string()))
        }

        if let Some(page) = page {
            params.push(("page", page.to_string()))
        }

        if let Some(per_page) = per_page {
            params.push(("per_page", per_page.to_string()))
        }

        self.get_json(
            &[routes::API_VERSION, "unstable", "nym-nodes", "skimmed"],
            &params,
        )
        .await
    }

>>>>>>> 753a21f8
    async fn get_active_mixnodes(&self) -> Result<Vec<MixNodeDetails>, NymAPIError> {
        self.get_json(
            &[routes::API_VERSION, routes::MIXNODES, routes::ACTIVE],
            NO_PARAMS,
        )
        .await
    }

    #[instrument(level = "debug", skip(self))]
    async fn get_active_mixnodes_detailed(&self) -> Result<Vec<MixNodeBondAnnotated>, NymAPIError> {
        self.get_json(
            &[
                routes::API_VERSION,
                routes::STATUS,
                routes::MIXNODES,
                routes::ACTIVE,
                routes::DETAILED,
            ],
            NO_PARAMS,
        )
        .await
    }

    #[instrument(level = "debug", skip(self))]
    async fn get_rewarded_mixnodes(&self) -> Result<Vec<MixNodeDetails>, NymAPIError> {
        self.get_json(
            &[routes::API_VERSION, routes::MIXNODES, routes::REWARDED],
            NO_PARAMS,
        )
        .await
    }

    #[instrument(level = "debug", skip(self))]
    async fn get_mixnode_report(
        &self,
        mix_id: NodeId,
    ) -> Result<MixnodeStatusReportResponse, NymAPIError> {
        self.get_json(
            &[
                routes::API_VERSION,
                routes::STATUS,
                routes::MIXNODE,
                &mix_id.to_string(),
                routes::REPORT,
            ],
            NO_PARAMS,
        )
        .await
    }

    #[instrument(level = "debug", skip(self))]
    async fn get_gateway_report(
        &self,
        identity: IdentityKeyRef<'_>,
    ) -> Result<GatewayStatusReportResponse, NymAPIError> {
        self.get_json(
            &[
                routes::API_VERSION,
                routes::STATUS,
                routes::GATEWAY,
                identity,
                routes::REPORT,
            ],
            NO_PARAMS,
        )
        .await
    }

    #[instrument(level = "debug", skip(self))]
    async fn get_mixnode_history(
        &self,
        mix_id: NodeId,
    ) -> Result<MixnodeUptimeHistoryResponse, NymAPIError> {
        self.get_json(
            &[
                routes::API_VERSION,
                routes::STATUS,
                routes::MIXNODE,
                &mix_id.to_string(),
                routes::HISTORY,
            ],
            NO_PARAMS,
        )
        .await
    }

    #[instrument(level = "debug", skip(self))]
    async fn get_gateway_history(
        &self,
        identity: IdentityKeyRef<'_>,
    ) -> Result<GatewayUptimeHistoryResponse, NymAPIError> {
        self.get_json(
            &[
                routes::API_VERSION,
                routes::STATUS,
                routes::GATEWAY,
                identity,
                routes::HISTORY,
            ],
            NO_PARAMS,
        )
        .await
    }

    #[instrument(level = "debug", skip(self))]
    async fn get_rewarded_mixnodes_detailed(
        &self,
    ) -> Result<Vec<MixNodeBondAnnotated>, NymAPIError> {
        self.get_json(
            &[
                routes::API_VERSION,
                routes::STATUS,
                routes::MIXNODES,
                routes::REWARDED,
                routes::DETAILED,
            ],
            NO_PARAMS,
        )
        .await
    }

    #[instrument(level = "debug", skip(self))]
    async fn get_gateway_core_status_count(
        &self,
        identity: IdentityKeyRef<'_>,
        since: Option<i64>,
    ) -> Result<GatewayCoreStatusResponse, NymAPIError> {
        if let Some(since) = since {
            self.get_json(
                &[
                    routes::API_VERSION,
                    routes::STATUS_ROUTES,
                    routes::GATEWAY,
                    identity,
                    CORE_STATUS_COUNT,
                ],
                &[(SINCE_ARG, since.to_string())],
            )
            .await
        } else {
            self.get_json(
                &[
                    routes::API_VERSION,
                    routes::STATUS_ROUTES,
                    routes::GATEWAY,
                    identity,
                ],
                NO_PARAMS,
            )
            .await
        }
    }

    #[instrument(level = "debug", skip(self))]
    async fn get_mixnode_core_status_count(
        &self,
        mix_id: NodeId,
        since: Option<i64>,
    ) -> Result<MixnodeCoreStatusResponse, NymAPIError> {
        if let Some(since) = since {
            self.get_json(
                &[
                    routes::API_VERSION,
                    routes::STATUS_ROUTES,
                    routes::MIXNODE,
                    &mix_id.to_string(),
                    CORE_STATUS_COUNT,
                ],
                &[(SINCE_ARG, since.to_string())],
            )
            .await
        } else {
            self.get_json(
                &[
                    routes::API_VERSION,
                    routes::STATUS_ROUTES,
                    routes::MIXNODE,
                    &mix_id.to_string(),
                    CORE_STATUS_COUNT,
                ],
                NO_PARAMS,
            )
            .await
        }
    }

    #[instrument(level = "debug", skip(self))]
    async fn get_mixnode_status(
        &self,
        mix_id: NodeId,
    ) -> Result<MixnodeStatusResponse, NymAPIError> {
        self.get_json(
            &[
                routes::API_VERSION,
                routes::STATUS_ROUTES,
                routes::MIXNODE,
                &mix_id.to_string(),
                routes::STATUS,
            ],
            NO_PARAMS,
        )
        .await
    }

    #[instrument(level = "debug", skip(self))]
    async fn get_mixnode_reward_estimation(
        &self,
        mix_id: NodeId,
    ) -> Result<RewardEstimationResponse, NymAPIError> {
        self.get_json(
            &[
                routes::API_VERSION,
                routes::STATUS_ROUTES,
                routes::MIXNODE,
                &mix_id.to_string(),
                routes::REWARD_ESTIMATION,
            ],
            NO_PARAMS,
        )
        .await
    }

    #[instrument(level = "debug", skip(self))]
    async fn compute_mixnode_reward_estimation(
        &self,
        mix_id: NodeId,
        request_body: &ComputeRewardEstParam,
    ) -> Result<RewardEstimationResponse, NymAPIError> {
        self.post_json(
            &[
                routes::API_VERSION,
                routes::STATUS_ROUTES,
                routes::MIXNODE,
                &mix_id.to_string(),
                routes::COMPUTE_REWARD_ESTIMATION,
            ],
            NO_PARAMS,
            request_body,
        )
        .await
    }

    #[instrument(level = "debug", skip(self))]
    async fn get_mixnode_stake_saturation(
        &self,
        mix_id: NodeId,
    ) -> Result<StakeSaturationResponse, NymAPIError> {
        self.get_json(
            &[
                routes::API_VERSION,
                routes::STATUS_ROUTES,
                routes::MIXNODE,
                &mix_id.to_string(),
                routes::STAKE_SATURATION,
            ],
            NO_PARAMS,
        )
        .await
    }

    #[instrument(level = "debug", skip(self))]
    async fn get_mixnode_inclusion_probability(
        &self,
        mix_id: NodeId,
    ) -> Result<InclusionProbabilityResponse, NymAPIError> {
        self.get_json(
            &[
                routes::API_VERSION,
                routes::STATUS_ROUTES,
                routes::MIXNODE,
                &mix_id.to_string(),
                routes::INCLUSION_CHANCE,
            ],
            NO_PARAMS,
        )
        .await
    }

    #[instrument(level = "debug", skip(self))]
    async fn get_current_node_performance(
        &self,
        node_id: NodeId,
    ) -> Result<NodePerformanceResponse, NymAPIError> {
        self.get_json_from(format!("/v1/nym-nodes/performance/{node_id}"))
            .await
    }

    async fn get_node_annotation(
        &self,
        node_id: NodeId,
    ) -> Result<AnnotationResponse, NymAPIError> {
        self.get_json_from(format!("/v1/nym-nodes/annotation/{node_id}"))
            .await
    }

    async fn get_mixnode_avg_uptime(&self, mix_id: NodeId) -> Result<UptimeResponse, NymAPIError> {
        self.get_json(
            &[
                routes::API_VERSION,
                routes::STATUS_ROUTES,
                routes::MIXNODE,
                &mix_id.to_string(),
                routes::AVG_UPTIME,
            ],
            NO_PARAMS,
        )
        .await
    }

    #[instrument(level = "debug", skip(self))]
    async fn get_mixnodes_blacklisted(&self) -> Result<Vec<NodeId>, NymAPIError> {
        self.get_json(
            &[routes::API_VERSION, routes::MIXNODES, routes::BLACKLISTED],
            NO_PARAMS,
        )
        .await
    }

    #[instrument(level = "debug", skip(self))]
    async fn get_gateways_blacklisted(&self) -> Result<Vec<IdentityKey>, NymAPIError> {
        self.get_json(
            &[routes::API_VERSION, routes::GATEWAYS, routes::BLACKLISTED],
            NO_PARAMS,
        )
        .await
    }

    #[instrument(level = "debug", skip(self, request_body))]
    async fn blind_sign(
        &self,
        request_body: &BlindSignRequestBody,
    ) -> Result<BlindedSignatureResponse, NymAPIError> {
        self.post_json(
            &[
                routes::API_VERSION,
                routes::ECASH_ROUTES,
                routes::ECASH_BLIND_SIGN,
            ],
            NO_PARAMS,
            request_body,
        )
        .await
    }

    #[instrument(level = "debug", skip(self, request_body))]
    async fn verify_ecash_ticket(
        &self,
        request_body: &VerifyEcashTicketBody,
    ) -> Result<EcashTicketVerificationResponse, NymAPIError> {
        self.post_json(
            &[
                routes::API_VERSION,
                routes::ECASH_ROUTES,
                routes::VERIFY_ECASH_TICKET,
            ],
            NO_PARAMS,
            request_body,
        )
        .await
    }

    #[instrument(level = "debug", skip(self, request_body))]
    async fn batch_redeem_ecash_tickets(
        &self,
        request_body: &BatchRedeemTicketsBody,
    ) -> Result<EcashBatchTicketRedemptionResponse, NymAPIError> {
        self.post_json(
            &[
                routes::API_VERSION,
                routes::ECASH_ROUTES,
                routes::BATCH_REDEEM_ECASH_TICKETS,
            ],
            NO_PARAMS,
            request_body,
        )
        .await
    }

    #[instrument(level = "debug", skip(self))]
    async fn double_spending_filter_v1(&self) -> Result<SpentCredentialsResponse, NymAPIError> {
        self.get_json(
            &[
                routes::API_VERSION,
                routes::ECASH_ROUTES,
                routes::DOUBLE_SPENDING_FILTER_V1,
            ],
            NO_PARAMS,
        )
        .await
    }

    #[instrument(level = "debug", skip(self))]
    async fn partial_expiration_date_signatures(
        &self,
        expiration_date: Option<Date>,
    ) -> Result<PartialExpirationDateSignatureResponse, NymAPIError> {
        let params = match expiration_date {
            None => Vec::new(),
            Some(exp) => vec![(
                ecash::EXPIRATION_DATE_PARAM,
                exp.format(&rfc_3339_date()).unwrap(),
            )],
        };

        self.get_json(
            &[
                routes::API_VERSION,
                routes::ECASH_ROUTES,
                routes::PARTIAL_EXPIRATION_DATE_SIGNATURES,
            ],
            &params,
        )
        .await
    }

    #[instrument(level = "debug", skip(self))]
    async fn partial_coin_indices_signatures(
        &self,
        epoch_id: Option<EpochId>,
    ) -> Result<PartialCoinIndicesSignatureResponse, NymAPIError> {
        let params = match epoch_id {
            None => Vec::new(),
            Some(epoch_id) => vec![(ecash::EPOCH_ID_PARAM, epoch_id.to_string())],
        };

        self.get_json(
            &[
                routes::API_VERSION,
                routes::ECASH_ROUTES,
                routes::PARTIAL_COIN_INDICES_SIGNATURES,
            ],
            &params,
        )
        .await
    }

    #[instrument(level = "debug", skip(self))]
    async fn global_expiration_date_signatures(
        &self,
        expiration_date: Option<Date>,
    ) -> Result<AggregatedExpirationDateSignatureResponse, NymAPIError> {
        let params = match expiration_date {
            None => Vec::new(),
            Some(exp) => vec![(
                ecash::EXPIRATION_DATE_PARAM,
                exp.format(&rfc_3339_date()).unwrap(),
            )],
        };

        self.get_json(
            &[
                routes::API_VERSION,
                routes::ECASH_ROUTES,
                routes::GLOBAL_EXPIRATION_DATE_SIGNATURES,
            ],
            &params,
        )
        .await
    }

    #[instrument(level = "debug", skip(self))]
    async fn global_coin_indices_signatures(
        &self,
        epoch_id: Option<EpochId>,
    ) -> Result<AggregatedCoinIndicesSignatureResponse, NymAPIError> {
        let params = match epoch_id {
            None => Vec::new(),
            Some(epoch_id) => vec![(ecash::EPOCH_ID_PARAM, epoch_id.to_string())],
        };

        self.get_json(
            &[
                routes::API_VERSION,
                routes::ECASH_ROUTES,
                routes::GLOBAL_COIN_INDICES_SIGNATURES,
            ],
            &params,
        )
        .await
    }

    #[instrument(level = "debug", skip(self))]
    async fn master_verification_key(
        &self,
        epoch_id: Option<EpochId>,
    ) -> Result<VerificationKeyResponse, NymAPIError> {
        let params = match epoch_id {
            None => Vec::new(),
            Some(epoch_id) => vec![(ecash::EPOCH_ID_PARAM, epoch_id.to_string())],
        };
        self.get_json(
            &[
                routes::API_VERSION,
                routes::ECASH_ROUTES,
                routes::ecash::MASTER_VERIFICATION_KEY,
            ],
            &params,
        )
        .await
    }

    #[instrument(level = "debug", skip(self))]
    async fn epoch_credentials(
        &self,
        dkg_epoch: EpochId,
    ) -> Result<EpochCredentialsResponse, NymAPIError> {
        self.get_json(
            &[
                routes::API_VERSION,
                routes::ECASH_ROUTES,
                routes::ECASH_EPOCH_CREDENTIALS,
                &dkg_epoch.to_string(),
            ],
            NO_PARAMS,
        )
        .await
    }

    #[instrument(level = "debug", skip(self))]
    async fn issued_credential(
        &self,
        credential_id: i64,
    ) -> Result<IssuedCredentialResponse, NymAPIError> {
        self.get_json(
            &[
                routes::API_VERSION,
                routes::ECASH_ROUTES,
                routes::ECASH_ISSUED_CREDENTIAL,
                &credential_id.to_string(),
            ],
            NO_PARAMS,
        )
        .await
    }

    #[instrument(level = "debug", skip(self))]
    async fn issued_credentials(
        &self,
        credential_ids: Vec<i64>,
    ) -> Result<IssuedCredentialsResponse, NymAPIError> {
        self.post_json(
            &[
                routes::API_VERSION,
                routes::ECASH_ROUTES,
                routes::ECASH_ISSUED_CREDENTIALS,
            ],
            NO_PARAMS,
            &CredentialsRequestBody {
                credential_ids,
                pagination: None,
            },
        )
        .await
    }
}

#[cfg_attr(target_arch = "wasm32", async_trait(?Send))]
#[cfg_attr(not(target_arch = "wasm32"), async_trait)]
impl NymApiClientExt for Client {}<|MERGE_RESOLUTION|>--- conflicted
+++ resolved
@@ -298,9 +298,6 @@
         .await
     }
 
-<<<<<<< HEAD
-    #[instrument(level = "debug", skip(self))]
-=======
     async fn get_basic_nodes(
         &self,
         semver_compatibility: Option<String>,
@@ -333,7 +330,7 @@
         .await
     }
 
->>>>>>> 753a21f8
+    #[instrument(level = "debug", skip(self))]
     async fn get_active_mixnodes(&self) -> Result<Vec<MixNodeDetails>, NymAPIError> {
         self.get_json(
             &[routes::API_VERSION, routes::MIXNODES, routes::ACTIVE],

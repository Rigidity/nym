--- conflicted
+++ resolved
@@ -21,90 +21,6 @@
 pub type EpochEventId = u32;
 pub type IntervalEventId = u32;
 
-<<<<<<< HEAD
-/// Percent represents a value between 0 and 100%
-/// (i.e. between 0.0 and 1.0)
-#[derive(
-    Clone, Copy, Debug, Default, PartialEq, Eq, PartialOrd, Serialize, Deserialize, JsonSchema,
-)]
-pub struct Percent(#[serde(deserialize_with = "de_decimal_percent")] Decimal);
-
-impl Percent {
-    pub fn new(value: Decimal) -> Result<Self, MixnetContractError> {
-        if value > Decimal::one() {
-            Err(MixnetContractError::InvalidPercent)
-        } else {
-            Ok(Percent(value))
-        }
-    }
-
-    pub fn is_zero(&self) -> bool {
-        self.0 == Decimal::zero()
-    }
-
-    pub fn from_percentage_value(value: u64) -> Result<Self, MixnetContractError> {
-        Percent::new(Decimal::percent(value))
-    }
-
-    pub fn value(&self) -> Decimal {
-        self.0
-    }
-
-    pub fn round_to_integer(&self) -> u8 {
-        let hundred = Decimal::from_ratio(100u32, 1u32);
-        // we know the cast from u128 to u8 is a safe one since the internal value must be within 0 - 1 range
-        truncate_decimal(hundred * self.0).u128() as u8
-    }
-}
-
-impl Display for Percent {
-    fn fmt(&self, f: &mut Formatter<'_>) -> fmt::Result {
-        let adjusted = Decimal::from_ratio(100u32, 1u32) * self.0;
-        write!(f, "{}%", adjusted)
-    }
-}
-
-impl Mul<Decimal> for Percent {
-    type Output = Decimal;
-
-    fn mul(self, rhs: Decimal) -> Self::Output {
-        self.0 * rhs
-    }
-}
-
-impl Mul<Percent> for Decimal {
-    type Output = Decimal;
-
-    fn mul(self, rhs: Percent) -> Self::Output {
-        rhs * self
-    }
-}
-
-impl Mul<Uint128> for Percent {
-    type Output = Uint128;
-
-    fn mul(self, rhs: Uint128) -> Self::Output {
-        self.0 * rhs
-    }
-}
-
-// implement custom Deserialize because we want to validate Percent has the correct range
-fn de_decimal_percent<'de, D>(deserializer: D) -> Result<Decimal, D::Error>
-where
-    D: Deserializer<'de>,
-{
-    let v = Decimal::deserialize(deserializer)?;
-    if v > Decimal::one() {
-        Err(D::Error::custom(
-            "provided decimal percent is larger than 100%",
-        ))
-    } else {
-        Ok(v)
-    }
-}
-
-=======
->>>>>>> a7cd7a58
 #[derive(Debug, Default, Serialize, Deserialize, Copy, Clone, Eq, PartialEq)]
 pub struct LayerDistribution {
     pub layer1: u64,

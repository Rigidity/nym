[package]
name = "nym-cli-commands"
version = "1.0.0"
authors.workspace = true
edition = "2021"
license.workspace = true

[dependencies]
anyhow = { workspace = true }
base64 = { workspace = true }
bip39 = { workspace = true }
bs58 = { workspace = true }
colored = { workspace = true }
comfy-table = { workspace = true }
cfg-if = { workspace = true }
clap = { workspace = true, features = ["derive"] }
csv = { workspace = true }
cw-utils = { workspace = true }
futures = { workspace = true }
handlebars = { workspace = true }
humantime-serde = { workspace = true }
inquire = { workspace = true }
k256 = { workspace = true, features = ["ecdsa", "sha256"] }
log = { workspace = true }
rand = { workspace = true, features = ["std"] }
serde = { workspace = true, features = ["derive"] }
serde_json = { workspace = true }
thiserror = { workspace = true }
tempfile = { workspace = true }
time = { workspace = true, features = ["parsing", "formatting"] }
tokio = { workspace = true, features = ["sync"] }
<<<<<<< HEAD
toml = "0.5.6"
=======
toml = { workspace = true }
>>>>>>> 5f749960
url = { workspace = true }
tap = { workspace = true }
zeroize = { workspace = true }

cosmrs = { workspace = true }
cosmwasm-std = { workspace = true }

nym-validator-client = { path = "../client-libs/validator-client" }
nym-bin-common = { path = "../../common/bin-common", features = ["output_format"] }
nym-crypto = { path = "../../common/crypto", features = ["asymmetric"] }
nym-network-defaults = { path = "../network-defaults" }
nym-contracts-common = { path = "../cosmwasm-smart-contracts/contracts-common" }
nym-bandwidth-controller = { path = "../../common/bandwidth-controller" }
nym-mixnet-contract-common = { path = "../cosmwasm-smart-contracts/mixnet-contract" }
nym-vesting-contract-common = { path = "../cosmwasm-smart-contracts/vesting-contract" }
nym-coconut-dkg-common = { path = "../cosmwasm-smart-contracts/coconut-dkg" }
nym-multisig-contract-common = { path = "../cosmwasm-smart-contracts/multisig-contract" }
nym-ecash-contract-common = { path = "../cosmwasm-smart-contracts/ecash-contract" }
nym-sphinx = { path = "../../common/nymsphinx" }
nym-client-core = { path = "../../common/client-core" }
nym-config = { path = "../../common/config" }
nym-credentials = { path = "../../common/credentials" }
nym-credentials-interface = { path = "../../common/credentials-interface" }
nym-credential-storage = { path = "../../common/credential-storage" }
nym-credential-utils = { path = "../../common/credential-utils" }
nym-id = { path = "../nym-id" }

nym-pemstore = { path = "../../common/pemstore", version = "0.3.0" }
nym-types = { path = "../../common/types" }<|MERGE_RESOLUTION|>--- conflicted
+++ resolved
@@ -29,11 +29,7 @@
 tempfile = { workspace = true }
 time = { workspace = true, features = ["parsing", "formatting"] }
 tokio = { workspace = true, features = ["sync"] }
-<<<<<<< HEAD
-toml = "0.5.6"
-=======
 toml = { workspace = true }
->>>>>>> 5f749960
 url = { workspace = true }
 tap = { workspace = true }
 zeroize = { workspace = true }

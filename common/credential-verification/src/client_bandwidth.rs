--- conflicted
+++ resolved
@@ -20,7 +20,6 @@
     pub client_bandwidth_max_delta_flushing_amount: i64,
 }
 
-<<<<<<< HEAD
 impl Default for BandwidthFlushingBehaviourConfig {
     fn default() -> Self {
         Self {
@@ -31,10 +30,7 @@
     }
 }
 
-#[derive(Debug, Clone, Copy)]
-=======
 #[derive(Debug, Clone)]
->>>>>>> 803850be
 pub struct ClientBandwidth {
     inner: Arc<RwLock<ClientBandwidthInner>>,
 }

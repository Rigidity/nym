<<<<<<< HEAD
export * from './Bonding';
export * from './node-settings';
=======
import React, { useContext, useEffect, useState } from 'react';
import { FeeDetails } from '@nymproject/types';
import { TPoolOption } from 'src/components';
import { Bond } from 'src/components/Bonding/Bond';
import { BondedMixnode } from 'src/components/Bonding/BondedMixnode';
import { TBondedMixnodeActions } from 'src/components/Bonding/BondedMixnodeActions';
import { BondGatewayModal } from 'src/components/Bonding/modals/BondGatewayModal';
import { BondMixnodeModal } from 'src/components/Bonding/modals/BondMixnodeModal';
import { ConfirmationDetailProps, ConfirmationDetailsModal } from 'src/components/Bonding/modals/ConfirmationModal';
import { NodeSettings } from 'src/components/Bonding/modals/NodeSettingsModal';
import { UnbondModal } from 'src/components/Bonding/modals/UnbondModal';
import { ErrorModal } from 'src/components/Modals/ErrorModal';
import { LoadingModal } from 'src/components/Modals/LoadingModal';
import { AppContext, urls } from 'src/context/main';
import { isGateway, isMixnode, TBondGatewayArgs, TBondMixNodeArgs } from 'src/types';
import { BondedGateway } from 'src/components/Bonding/BondedGateway';
import { RedeemRewardsModal } from 'src/components/Bonding/modals/RedeemRewardsModal';
import { Box } from '@mui/material';
import { BondingContextProvider, useBondingContext } from '../../context';

const Bonding = () => {
  const [showModal, setShowModal] = useState<
    'bond-mixnode' | 'bond-gateway' | 'bond-more' | 'unbond' | 'redeem' | 'compound' | 'node-settings'
  >();
  const [confirmationDetails, setConfirmationDetails] = useState<ConfirmationDetailProps>();

  const {
    network,
    clientDetails,
    userBalance: { originalVesting },
  } = useContext(AppContext);

  const {
    bondedNode,
    bondMixnode,
    bondGateway,
    unbond,
    updateMixnode,
    redeemRewards,
    isLoading,
    checkOwnership,
    error,
  } = useBondingContext();

  useEffect(() => {
    if (error) {
      setShowModal(undefined);
      setConfirmationDetails({
        status: 'error',
        title: 'An error occurred',
        subtitle: error,
      });
    }
  }, [error]);

  const handleCloseModal = async () => {
    setShowModal(undefined);
    await checkOwnership();
  };

  const handleError = (e: string) => {
    setShowModal(undefined);
    setConfirmationDetails({
      status: 'error',
      title: 'An error occurred',
      subtitle: e,
    });
  };

  const handleBondMixnode = async (data: TBondMixNodeArgs, tokenPool: TPoolOption) => {
    setShowModal(undefined);
    const tx = await bondMixnode(data, tokenPool);
    setConfirmationDetails({
      status: 'success',
      title: 'Bond successful',
      txUrl: `${urls(network).blockExplorer}/transaction/${tx?.transaction_hash}`,
    });
    return undefined;
  };

  const handleBondGateway = async (data: TBondGatewayArgs, tokenPool: TPoolOption) => {
    setShowModal(undefined);
    const tx = await bondGateway(data, tokenPool);
    setConfirmationDetails({
      status: 'success',
      title: 'Bond successful',
      txUrl: `${urls(network).blockExplorer}/transaction/${tx?.transaction_hash}`,
    });
  };

  const handleUnbond = async (fee?: FeeDetails) => {
    setShowModal(undefined);
    const tx = await unbond(fee);
    setConfirmationDetails({
      status: 'success',
      title: 'Unbond successful',
      txUrl: `${urls(network).blockExplorer}/transaction/${tx?.transaction_hash}`,
    });
  };

  const handleUpdateProfitMargin = async (profitMargin: string, fee?: FeeDetails) => {
    setShowModal(undefined);
    const tx = await updateMixnode(profitMargin, fee);
    setConfirmationDetails({
      status: 'success',
      title: 'Profit margin update successful',
      txUrl: `${urls(network).blockExplorer}/transaction/${tx?.transaction_hash}`,
    });
  };

  const handleRedeemReward = async (fee?: FeeDetails) => {
    setShowModal(undefined);
    const tx = await redeemRewards(fee);
    setConfirmationDetails({
      status: 'success',
      title: 'Rewards redeemed successfully',
      txUrl: `${urls(network).blockExplorer}/transaction/${tx?.transaction_hash}`,
    });
  };

  const handleBondedMixnodeAction = (action: TBondedMixnodeActions) => {
    switch (action) {
      case 'bondMore': {
        setShowModal('bond-more');
        break;
      }
      case 'unbond': {
        setShowModal('unbond');
        break;
      }
      case 'redeem': {
        setShowModal('redeem');
        break;
      }
      case 'nodeSettings': {
        setShowModal('node-settings');
        break;
      }
      default: {
        return undefined;
      }
    }
    return undefined;
  };

  return (
    <Box sx={{ mt: 4 }}>
      {!bondedNode && <Bond disabled={isLoading} onBond={() => setShowModal('bond-mixnode')} />}

      {bondedNode && isMixnode(bondedNode) && (
        <BondedMixnode
          mixnode={bondedNode}
          network={network}
          onActionSelect={(action) => handleBondedMixnodeAction(action)}
        />
      )}

      {bondedNode && isGateway(bondedNode) && (
        <BondedGateway gateway={bondedNode} onActionSelect={handleBondedMixnodeAction} network={network} />
      )}
      {showModal === 'bond-mixnode' && (
        <BondMixnodeModal
          denom={clientDetails?.display_mix_denom || 'nym'}
          hasVestingTokens={Boolean(originalVesting)}
          onBondMixnode={handleBondMixnode}
          onSelectNodeType={() => setShowModal('bond-gateway')}
          onClose={() => setShowModal(undefined)}
          onError={handleError}
        />
      )}

      {showModal === 'bond-gateway' && (
        <BondGatewayModal
          denom={clientDetails?.display_mix_denom || 'nym'}
          hasVestingTokens={Boolean(originalVesting)}
          onBondGateway={handleBondGateway}
          onSelectNodeType={() => setShowModal('bond-mixnode')}
          onClose={() => setShowModal(undefined)}
          onError={handleError}
        />
      )}

      {showModal === 'unbond' && bondedNode && (
        <UnbondModal
          node={bondedNode}
          onClose={() => setShowModal(undefined)}
          onConfirm={handleUnbond}
          onError={handleError}
        />
      )}

      {showModal === 'redeem' && bondedNode && isMixnode(bondedNode) && (
        <RedeemRewardsModal
          node={bondedNode}
          onClose={() => setShowModal(undefined)}
          onConfirm={handleRedeemReward}
          onError={handleError}
        />
      )}

      {showModal === 'node-settings' && bondedNode && isMixnode(bondedNode) && (
        <NodeSettings
          currentPm={bondedNode.profitMargin}
          isVesting={Boolean(bondedNode.proxy)}
          onConfirm={handleUpdateProfitMargin}
          onClose={() => setShowModal(undefined)}
          onError={handleError}
        />
      )}

      {confirmationDetails && confirmationDetails.status === 'success' && (
        <ConfirmationDetailsModal
          title={confirmationDetails.title}
          subtitle={confirmationDetails.subtitle || 'This operation can take up to one hour to process'}
          status={confirmationDetails.status}
          txUrl={confirmationDetails.txUrl}
          onClose={() => {
            setConfirmationDetails(undefined);
            handleCloseModal();
          }}
        />
      )}

      {confirmationDetails && confirmationDetails.status === 'error' && (
        <ErrorModal open message={confirmationDetails.subtitle} onClose={() => setConfirmationDetails(undefined)} />
      )}

      {isLoading && <LoadingModal />}
    </Box>
  );
};

export const BondingPage = () => (
  <BondingContextProvider>
    <Bonding />
  </BondingContextProvider>
);
>>>>>>> develop<|MERGE_RESOLUTION|>--- conflicted
+++ resolved
@@ -1,242 +1,2 @@
-<<<<<<< HEAD
 export * from './Bonding';
-export * from './node-settings';
-=======
-import React, { useContext, useEffect, useState } from 'react';
-import { FeeDetails } from '@nymproject/types';
-import { TPoolOption } from 'src/components';
-import { Bond } from 'src/components/Bonding/Bond';
-import { BondedMixnode } from 'src/components/Bonding/BondedMixnode';
-import { TBondedMixnodeActions } from 'src/components/Bonding/BondedMixnodeActions';
-import { BondGatewayModal } from 'src/components/Bonding/modals/BondGatewayModal';
-import { BondMixnodeModal } from 'src/components/Bonding/modals/BondMixnodeModal';
-import { ConfirmationDetailProps, ConfirmationDetailsModal } from 'src/components/Bonding/modals/ConfirmationModal';
-import { NodeSettings } from 'src/components/Bonding/modals/NodeSettingsModal';
-import { UnbondModal } from 'src/components/Bonding/modals/UnbondModal';
-import { ErrorModal } from 'src/components/Modals/ErrorModal';
-import { LoadingModal } from 'src/components/Modals/LoadingModal';
-import { AppContext, urls } from 'src/context/main';
-import { isGateway, isMixnode, TBondGatewayArgs, TBondMixNodeArgs } from 'src/types';
-import { BondedGateway } from 'src/components/Bonding/BondedGateway';
-import { RedeemRewardsModal } from 'src/components/Bonding/modals/RedeemRewardsModal';
-import { Box } from '@mui/material';
-import { BondingContextProvider, useBondingContext } from '../../context';
-
-const Bonding = () => {
-  const [showModal, setShowModal] = useState<
-    'bond-mixnode' | 'bond-gateway' | 'bond-more' | 'unbond' | 'redeem' | 'compound' | 'node-settings'
-  >();
-  const [confirmationDetails, setConfirmationDetails] = useState<ConfirmationDetailProps>();
-
-  const {
-    network,
-    clientDetails,
-    userBalance: { originalVesting },
-  } = useContext(AppContext);
-
-  const {
-    bondedNode,
-    bondMixnode,
-    bondGateway,
-    unbond,
-    updateMixnode,
-    redeemRewards,
-    isLoading,
-    checkOwnership,
-    error,
-  } = useBondingContext();
-
-  useEffect(() => {
-    if (error) {
-      setShowModal(undefined);
-      setConfirmationDetails({
-        status: 'error',
-        title: 'An error occurred',
-        subtitle: error,
-      });
-    }
-  }, [error]);
-
-  const handleCloseModal = async () => {
-    setShowModal(undefined);
-    await checkOwnership();
-  };
-
-  const handleError = (e: string) => {
-    setShowModal(undefined);
-    setConfirmationDetails({
-      status: 'error',
-      title: 'An error occurred',
-      subtitle: e,
-    });
-  };
-
-  const handleBondMixnode = async (data: TBondMixNodeArgs, tokenPool: TPoolOption) => {
-    setShowModal(undefined);
-    const tx = await bondMixnode(data, tokenPool);
-    setConfirmationDetails({
-      status: 'success',
-      title: 'Bond successful',
-      txUrl: `${urls(network).blockExplorer}/transaction/${tx?.transaction_hash}`,
-    });
-    return undefined;
-  };
-
-  const handleBondGateway = async (data: TBondGatewayArgs, tokenPool: TPoolOption) => {
-    setShowModal(undefined);
-    const tx = await bondGateway(data, tokenPool);
-    setConfirmationDetails({
-      status: 'success',
-      title: 'Bond successful',
-      txUrl: `${urls(network).blockExplorer}/transaction/${tx?.transaction_hash}`,
-    });
-  };
-
-  const handleUnbond = async (fee?: FeeDetails) => {
-    setShowModal(undefined);
-    const tx = await unbond(fee);
-    setConfirmationDetails({
-      status: 'success',
-      title: 'Unbond successful',
-      txUrl: `${urls(network).blockExplorer}/transaction/${tx?.transaction_hash}`,
-    });
-  };
-
-  const handleUpdateProfitMargin = async (profitMargin: string, fee?: FeeDetails) => {
-    setShowModal(undefined);
-    const tx = await updateMixnode(profitMargin, fee);
-    setConfirmationDetails({
-      status: 'success',
-      title: 'Profit margin update successful',
-      txUrl: `${urls(network).blockExplorer}/transaction/${tx?.transaction_hash}`,
-    });
-  };
-
-  const handleRedeemReward = async (fee?: FeeDetails) => {
-    setShowModal(undefined);
-    const tx = await redeemRewards(fee);
-    setConfirmationDetails({
-      status: 'success',
-      title: 'Rewards redeemed successfully',
-      txUrl: `${urls(network).blockExplorer}/transaction/${tx?.transaction_hash}`,
-    });
-  };
-
-  const handleBondedMixnodeAction = (action: TBondedMixnodeActions) => {
-    switch (action) {
-      case 'bondMore': {
-        setShowModal('bond-more');
-        break;
-      }
-      case 'unbond': {
-        setShowModal('unbond');
-        break;
-      }
-      case 'redeem': {
-        setShowModal('redeem');
-        break;
-      }
-      case 'nodeSettings': {
-        setShowModal('node-settings');
-        break;
-      }
-      default: {
-        return undefined;
-      }
-    }
-    return undefined;
-  };
-
-  return (
-    <Box sx={{ mt: 4 }}>
-      {!bondedNode && <Bond disabled={isLoading} onBond={() => setShowModal('bond-mixnode')} />}
-
-      {bondedNode && isMixnode(bondedNode) && (
-        <BondedMixnode
-          mixnode={bondedNode}
-          network={network}
-          onActionSelect={(action) => handleBondedMixnodeAction(action)}
-        />
-      )}
-
-      {bondedNode && isGateway(bondedNode) && (
-        <BondedGateway gateway={bondedNode} onActionSelect={handleBondedMixnodeAction} network={network} />
-      )}
-      {showModal === 'bond-mixnode' && (
-        <BondMixnodeModal
-          denom={clientDetails?.display_mix_denom || 'nym'}
-          hasVestingTokens={Boolean(originalVesting)}
-          onBondMixnode={handleBondMixnode}
-          onSelectNodeType={() => setShowModal('bond-gateway')}
-          onClose={() => setShowModal(undefined)}
-          onError={handleError}
-        />
-      )}
-
-      {showModal === 'bond-gateway' && (
-        <BondGatewayModal
-          denom={clientDetails?.display_mix_denom || 'nym'}
-          hasVestingTokens={Boolean(originalVesting)}
-          onBondGateway={handleBondGateway}
-          onSelectNodeType={() => setShowModal('bond-mixnode')}
-          onClose={() => setShowModal(undefined)}
-          onError={handleError}
-        />
-      )}
-
-      {showModal === 'unbond' && bondedNode && (
-        <UnbondModal
-          node={bondedNode}
-          onClose={() => setShowModal(undefined)}
-          onConfirm={handleUnbond}
-          onError={handleError}
-        />
-      )}
-
-      {showModal === 'redeem' && bondedNode && isMixnode(bondedNode) && (
-        <RedeemRewardsModal
-          node={bondedNode}
-          onClose={() => setShowModal(undefined)}
-          onConfirm={handleRedeemReward}
-          onError={handleError}
-        />
-      )}
-
-      {showModal === 'node-settings' && bondedNode && isMixnode(bondedNode) && (
-        <NodeSettings
-          currentPm={bondedNode.profitMargin}
-          isVesting={Boolean(bondedNode.proxy)}
-          onConfirm={handleUpdateProfitMargin}
-          onClose={() => setShowModal(undefined)}
-          onError={handleError}
-        />
-      )}
-
-      {confirmationDetails && confirmationDetails.status === 'success' && (
-        <ConfirmationDetailsModal
-          title={confirmationDetails.title}
-          subtitle={confirmationDetails.subtitle || 'This operation can take up to one hour to process'}
-          status={confirmationDetails.status}
-          txUrl={confirmationDetails.txUrl}
-          onClose={() => {
-            setConfirmationDetails(undefined);
-            handleCloseModal();
-          }}
-        />
-      )}
-
-      {confirmationDetails && confirmationDetails.status === 'error' && (
-        <ErrorModal open message={confirmationDetails.subtitle} onClose={() => setConfirmationDetails(undefined)} />
-      )}
-
-      {isLoading && <LoadingModal />}
-    </Box>
-  );
-};
-
-export const BondingPage = () => (
-  <BondingContextProvider>
-    <Bonding />
-  </BondingContextProvider>
-);
->>>>>>> develop+export * from './node-settings';
import React, { useContext, useEffect, useState } from 'react';
import { Button, Stack, Typography } from '@mui/material';
import { checkUpdate } from '@tauri-apps/api/updater';
import { AppContext } from '../../context';
import { checkVersion } from '../../requests';
<<<<<<< HEAD
=======
import { Console } from '../../utils/console';
>>>>>>> 30cdbf53

const AppVersion = () => {
  const [updateAvailable, setUpdateAvailable] = useState(false);
  const { appVersion } = useContext(AppContext);

  const updateCheck = async () => {
<<<<<<< HEAD
    const res = await checkVersion();
    if (res.is_update_available) {
      setUpdateAvailable(true);
=======
    try {
      const res = await checkVersion();
      if (res.is_update_available) {
        setUpdateAvailable(true);
      }
    } catch (e) {
      Console.error(e);
>>>>>>> 30cdbf53
    }
  };

  useEffect(() => {
    updateCheck();
  }, [appVersion]);

  const updateHandler = async () => {
<<<<<<< HEAD
    // despite the name, this will spawn an external native window with
    // an embedded "download and install" flow
    checkUpdate();
=======
    try {
      // despite the name, this will spawn an external native window with
      // an embedded "download and update the Wallet" flow
      checkUpdate();
    } catch (e) {
      Console.error(e);
    }
>>>>>>> 30cdbf53
  };

  return (
    <Stack direction="column" alignItems="flex-end" gap={1}>
      <Stack direction="row" gap={1} alignItems="center">
        <Typography variant="caption" sx={{ color: 'nym.text.muted' }}>
          Installed version
        </Typography>
        <Typography>{`Nym Wallet ${appVersion}`}</Typography>
      </Stack>
      {updateAvailable && (
        <Button variant="text" onClick={() => updateHandler()}>
          Update available
        </Button>
      )}
    </Stack>
  );
};

export default AppVersion;<|MERGE_RESOLUTION|>--- conflicted
+++ resolved
@@ -3,21 +3,13 @@
 import { checkUpdate } from '@tauri-apps/api/updater';
 import { AppContext } from '../../context';
 import { checkVersion } from '../../requests';
-<<<<<<< HEAD
-=======
 import { Console } from '../../utils/console';
->>>>>>> 30cdbf53
 
 const AppVersion = () => {
   const [updateAvailable, setUpdateAvailable] = useState(false);
   const { appVersion } = useContext(AppContext);
 
   const updateCheck = async () => {
-<<<<<<< HEAD
-    const res = await checkVersion();
-    if (res.is_update_available) {
-      setUpdateAvailable(true);
-=======
     try {
       const res = await checkVersion();
       if (res.is_update_available) {
@@ -25,7 +17,6 @@
       }
     } catch (e) {
       Console.error(e);
->>>>>>> 30cdbf53
     }
   };
 
@@ -34,11 +25,6 @@
   }, [appVersion]);
 
   const updateHandler = async () => {
-<<<<<<< HEAD
-    // despite the name, this will spawn an external native window with
-    // an embedded "download and install" flow
-    checkUpdate();
-=======
     try {
       // despite the name, this will spawn an external native window with
       // an embedded "download and update the Wallet" flow
@@ -46,7 +32,6 @@
     } catch (e) {
       Console.error(e);
     }
->>>>>>> 30cdbf53
   };
 
   return (

--- conflicted
+++ resolved
@@ -267,11 +267,7 @@
       >
         {errorIdentityKey}
       </Typography>
-<<<<<<< HEAD
       <Box display="flex" gap={2} alignItems="center" sx={{ mt: 3 }}>
-=======
-      <Box display="flex" gap={3} alignItems="center" sx={{ mt: 3 }}>
->>>>>>> 03974f9c
         {hasVestingContract && <TokenPoolSelector disabled={false} onSelect={(pool) => setTokenPool(pool)} />}
         <CurrencyFormField
           required

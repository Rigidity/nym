// Copyright 2021-2023 - Nym Technologies SA <contact@nymtech.net>
// SPDX-License-Identifier: Apache-2.0

use crate::constants::{INITIAL_GATEWAY_PLEDGE_AMOUNT, INITIAL_MIXNODE_PLEDGE_AMOUNT};
use crate::interval::storage as interval_storage;
use crate::mixnet_contract_settings::storage as mixnet_params_storage;
use crate::mixnodes::storage as mixnode_storage;
use crate::rewards::storage as rewards_storage;
use cosmwasm_std::{
    entry_point, to_binary, Addr, Coin, Deps, DepsMut, Env, MessageInfo, QueryResponse, Response,
};
use mixnet_contract_common::error::MixnetContractError;
use mixnet_contract_common::{
    ContractState, ContractStateParams, ExecuteMsg, InstantiateMsg, Interval, MigrateMsg,
    OperatingCostRange, ProfitMarginRange, QueryMsg,
};
use nym_contracts_common::set_build_information;

// version info for migration info
const CONTRACT_NAME: &str = "crate:nym-mixnet-contract";
const CONTRACT_VERSION: &str = env!("CARGO_PKG_VERSION");

fn default_initial_state(
    owner: Addr,
    rewarding_validator_address: Addr,
    rewarding_denom: String,
    vesting_contract_address: Addr,
    profit_margin: ProfitMarginRange,
    interval_operating_cost: OperatingCostRange,
) -> ContractState {
    // we have to temporarily preserve this functionalities until it can be removed
    #[allow(deprecated)]
    ContractState {
        owner: Some(owner),
        rewarding_validator_address,
        vesting_contract_address,
        rewarding_denom: rewarding_denom.clone(),
        params: ContractStateParams {
            minimum_mixnode_delegation: None,
            minimum_mixnode_pledge: Coin {
                denom: rewarding_denom.clone(),
                amount: INITIAL_MIXNODE_PLEDGE_AMOUNT,
            },
            minimum_gateway_pledge: Coin {
                denom: rewarding_denom,
                amount: INITIAL_GATEWAY_PLEDGE_AMOUNT,
            },
            profit_margin,
            interval_operating_cost,
        },
    }
}

/// Instantiate the contract.
///
/// `deps` contains Storage, API and Querier
/// `env` contains block, message and contract info
/// `msg` is the contract initialization message, sort of like a constructor call.
#[entry_point]
pub fn instantiate(
    mut deps: DepsMut<'_>,
    env: Env,
    info: MessageInfo,
    msg: InstantiateMsg,
) -> Result<Response, MixnetContractError> {
    if msg.epochs_in_interval == 0 {
        return Err(MixnetContractError::EpochsInIntervalZero);
    }

    if msg.epoch_duration.as_secs() == 0 {
        return Err(MixnetContractError::EpochDurationZero);
    }

    let rewarding_validator_address = deps.api.addr_validate(&msg.rewarding_validator_address)?;
    let vesting_contract_address = deps.api.addr_validate(&msg.vesting_contract_address)?;
    let state = default_initial_state(
        info.sender.clone(),
        rewarding_validator_address.clone(),
        msg.rewarding_denom,
        vesting_contract_address,
        msg.profit_margin,
        msg.interval_operating_cost,
    );
    let starting_interval =
        Interval::init_interval(msg.epochs_in_interval, msg.epoch_duration, &env);
    let reward_params = msg
        .initial_rewarding_params
        .into_rewarding_params(msg.epochs_in_interval)?;

    interval_storage::initialise_storage(
        deps.storage,
        starting_interval,
        rewarding_validator_address,
    )?;
    mixnet_params_storage::initialise_storage(deps.branch(), state, info.sender)?;
    mixnode_storage::initialise_storage(deps.storage)?;
    rewards_storage::initialise_storage(deps.storage, reward_params)?;
    cw2::set_contract_version(deps.storage, CONTRACT_NAME, CONTRACT_VERSION)?;
    set_build_information!(deps.storage)?;

    Ok(Response::default())
}

/// Handle an incoming message
#[entry_point]
pub fn execute(
    deps: DepsMut<'_>,
    env: Env,
    info: MessageInfo,
    msg: ExecuteMsg,
) -> Result<Response, MixnetContractError> {
    match msg {
        ExecuteMsg::UpdateAdmin { admin } => {
            crate::mixnet_contract_settings::transactions::try_update_contract_admin(
                deps, info, admin,
            )
        }
        ExecuteMsg::AssignNodeLayer { mix_id, layer } => {
            crate::mixnodes::transactions::assign_mixnode_layer(deps, info, mix_id, layer)
        }
        // families
        ExecuteMsg::CreateFamily { label } => {
            crate::families::transactions::try_create_family(deps, info, label)
        }
        ExecuteMsg::JoinFamily {
            join_permit,
            family_head,
        } => crate::families::transactions::try_join_family(deps, info, join_permit, family_head),
        ExecuteMsg::LeaveFamily { family_head } => {
            crate::families::transactions::try_leave_family(deps, info, family_head)
        }
        ExecuteMsg::KickFamilyMember { member } => {
            crate::families::transactions::try_head_kick_member(deps, info, member)
        }
        // state/sys-params-related
        ExecuteMsg::UpdateRewardingValidatorAddress { address } => {
            crate::mixnet_contract_settings::transactions::try_update_rewarding_validator_address(
                deps, info, address,
            )
        }
        ExecuteMsg::UpdateContractStateParams { updated_parameters } => {
            crate::mixnet_contract_settings::transactions::try_update_contract_settings(
                deps,
                info,
                updated_parameters,
            )
        }
        ExecuteMsg::UpdateActiveSetSize {
            active_set_size,
            force_immediately,
        } => crate::rewards::transactions::try_update_active_set_size(
            deps,
            env,
            info,
            active_set_size,
            force_immediately,
        ),
        ExecuteMsg::UpdateRewardingParams {
            updated_params,
            force_immediately,
        } => crate::rewards::transactions::try_update_rewarding_params(
            deps,
            env,
            info,
            updated_params,
            force_immediately,
        ),
        ExecuteMsg::UpdateIntervalConfig {
            epochs_in_interval,
            epoch_duration_secs,
            force_immediately,
        } => crate::interval::transactions::try_update_interval_config(
            deps,
            env,
            info,
            epochs_in_interval,
            epoch_duration_secs,
            force_immediately,
        ),
        ExecuteMsg::BeginEpochTransition {} => {
            crate::interval::transactions::try_begin_epoch_transition(deps, env, info)
        }
        ExecuteMsg::AdvanceCurrentEpoch {
            new_rewarded_set,
            // families_in_layer,
            expected_active_set_size,
        } => crate::interval::transactions::try_advance_epoch(
            deps,
            env,
            info,
            new_rewarded_set,
            expected_active_set_size,
        ),
        ExecuteMsg::ReconcileEpochEvents { limit } => {
            crate::interval::transactions::try_reconcile_epoch_events(deps, env, info, limit)
        }

        // mixnode-related:
        ExecuteMsg::BondMixnode {
            mix_node,
            cost_params,
            owner_signature,
        } => crate::mixnodes::transactions::try_add_mixnode(
            deps,
            env,
            info,
            mix_node,
            cost_params,
            owner_signature,
        ),
        ExecuteMsg::PledgeMore {} => {
            crate::mixnodes::transactions::try_increase_pledge(deps, env, info)
        }
        ExecuteMsg::DecreasePledge { decrease_by } => {
            crate::mixnodes::transactions::try_decrease_pledge(deps, env, info, decrease_by)
        }
        ExecuteMsg::UnbondMixnode {} => {
            crate::mixnodes::transactions::try_remove_mixnode(deps, env, info)
        }
        ExecuteMsg::UpdateMixnodeCostParams { new_costs } => {
            crate::mixnodes::transactions::try_update_mixnode_cost_params(
                deps, env, info, new_costs,
            )
        }
        ExecuteMsg::UpdateMixnodeConfig { new_config } => {
            crate::mixnodes::transactions::try_update_mixnode_config(deps, info, new_config)
        }

        // gateway-related:
        ExecuteMsg::BondGateway {
            gateway,
            owner_signature,
        } => crate::gateways::transactions::try_add_gateway(
            deps,
            env,
            info,
            gateway,
            owner_signature,
        ),
        ExecuteMsg::UnbondGateway {} => {
            crate::gateways::transactions::try_remove_gateway(deps, info)
        }
        ExecuteMsg::UpdateGatewayConfig { new_config } => {
            crate::gateways::transactions::try_update_gateway_config(deps, info, new_config)
        }

        // delegation-related:
        ExecuteMsg::DelegateToMixnode { mix_id } => {
            crate::delegations::transactions::try_delegate_to_mixnode(deps, env, info, mix_id)
        }
        ExecuteMsg::UndelegateFromMixnode { mix_id } => {
            crate::delegations::transactions::try_remove_delegation_from_mixnode(
                deps, env, info, mix_id,
            )
        }

        // reward-related
        ExecuteMsg::RewardMixnode {
            mix_id,
            performance,
        } => crate::rewards::transactions::try_reward_mixnode(deps, env, info, mix_id, performance),

        ExecuteMsg::WithdrawOperatorReward {} => {
            crate::rewards::transactions::try_withdraw_operator_reward(deps, info)
        }
        ExecuteMsg::WithdrawDelegatorReward { mix_id } => {
            crate::rewards::transactions::try_withdraw_delegator_reward(deps, info, mix_id)
        }

        // vesting migration:
        ExecuteMsg::MigrateVestedMixNode { .. } => {
            crate::vesting_migration::try_migrate_vested_mixnode(deps, info)
        }
        ExecuteMsg::MigrateVestedDelegation { mix_id } => {
            crate::vesting_migration::try_migrate_vested_delegation(deps, info, mix_id)
        }

        // legacy vesting
        ExecuteMsg::CreateFamilyOnBehalf { .. }
        | ExecuteMsg::JoinFamilyOnBehalf { .. }
        | ExecuteMsg::LeaveFamilyOnBehalf { .. }
        | ExecuteMsg::KickFamilyMemberOnBehalf { .. }
        | ExecuteMsg::BondMixnodeOnBehalf { .. }
        | ExecuteMsg::PledgeMoreOnBehalf { .. }
        | ExecuteMsg::DecreasePledgeOnBehalf { .. }
        | ExecuteMsg::UnbondMixnodeOnBehalf { .. }
        | ExecuteMsg::UpdateMixnodeCostParamsOnBehalf { .. }
        | ExecuteMsg::UpdateMixnodeConfigOnBehalf { .. }
        | ExecuteMsg::BondGatewayOnBehalf { .. }
        | ExecuteMsg::UnbondGatewayOnBehalf { .. }
        | ExecuteMsg::UpdateGatewayConfigOnBehalf { .. }
        | ExecuteMsg::DelegateToMixnodeOnBehalf { .. }
        | ExecuteMsg::UndelegateFromMixnodeOnBehalf { .. }
        | ExecuteMsg::WithdrawOperatorRewardOnBehalf { .. }
        | ExecuteMsg::WithdrawDelegatorRewardOnBehalf { .. } => {
            Err(MixnetContractError::DisabledVestingOperation)
        }

        // testing-only
        #[cfg(feature = "contract-testing")]
        ExecuteMsg::TestingResolveAllPendingEvents { limit } => {
            crate::testing::transactions::try_resolve_all_pending_events(deps, env, limit)
        }
    }
}

#[entry_point]
pub fn query(
    deps: Deps<'_>,
    env: Env,
    msg: QueryMsg,
) -> Result<QueryResponse, MixnetContractError> {
    let query_res = match msg {
        QueryMsg::GetAllFamiliesPaged { limit, start_after } => to_binary(
            &crate::families::queries::get_all_families_paged(deps.storage, start_after, limit)?,
        ),
        QueryMsg::GetAllMembersPaged { limit, start_after } => to_binary(
            &crate::families::queries::get_all_members_paged(deps.storage, start_after, limit)?,
        ),
        QueryMsg::GetFamilyByHead { head } => to_binary(
            &crate::families::queries::get_family_by_head(&head, deps.storage)?,
        ),
        QueryMsg::GetFamilyByLabel { label } => to_binary(
            &crate::families::queries::get_family_by_label(label, deps.storage)?,
        ),
        QueryMsg::GetFamilyMembersByHead { head } => to_binary(
            &crate::families::queries::get_family_members_by_head(&head, deps.storage)?,
        ),
        QueryMsg::GetFamilyMembersByLabel { label } => to_binary(
            &crate::families::queries::get_family_members_by_label(label, deps.storage)?,
        ),
        QueryMsg::GetContractVersion {} => {
            to_binary(&crate::mixnet_contract_settings::queries::query_contract_version())
        }
        QueryMsg::GetCW2ContractVersion {} => to_binary(&cw2::get_contract_version(deps.storage)?),
        QueryMsg::GetRewardingValidatorAddress {} => to_binary(
            &crate::mixnet_contract_settings::queries::query_rewarding_validator_address(deps)?,
        ),
        QueryMsg::GetStateParams {} => to_binary(
            &crate::mixnet_contract_settings::queries::query_contract_settings_params(deps)?,
        ),
        QueryMsg::GetState {} => {
            to_binary(&crate::mixnet_contract_settings::queries::query_contract_state(deps)?)
        }
        QueryMsg::Admin {} => to_binary(&crate::mixnet_contract_settings::queries::query_admin(
            deps,
        )?),
        QueryMsg::GetRewardingParams {} => {
            to_binary(&crate::rewards::queries::query_rewarding_params(deps)?)
        }
        QueryMsg::GetEpochStatus {} => {
            to_binary(&crate::interval::queries::query_epoch_status(deps)?)
        }
        QueryMsg::GetCurrentIntervalDetails {} => to_binary(
            &crate::interval::queries::query_current_interval_details(deps, env)?,
        ),
        QueryMsg::GetRewardedSet { limit, start_after } => to_binary(
            &crate::interval::queries::query_rewarded_set_paged(deps, start_after, limit)?,
        ),

        // mixnode-related:
        QueryMsg::GetMixNodeBonds { start_after, limit } => to_binary(
            &crate::mixnodes::queries::query_mixnode_bonds_paged(deps, start_after, limit)?,
        ),
        QueryMsg::GetMixNodesDetailed { start_after, limit } => to_binary(
            &crate::mixnodes::queries::query_mixnodes_details_paged(deps, start_after, limit)?,
        ),
        QueryMsg::GetUnbondedMixNodes { limit, start_after } => to_binary(
            &crate::mixnodes::queries::query_unbonded_mixnodes_paged(deps, start_after, limit)?,
        ),
        QueryMsg::GetUnbondedMixNodesByOwner {
            owner,
            limit,
            start_after,
        } => to_binary(
            &crate::mixnodes::queries::query_unbonded_mixnodes_by_owner_paged(
                deps,
                owner,
                start_after,
                limit,
            )?,
        ),
        QueryMsg::GetUnbondedMixNodesByIdentityKey {
            identity_key,
            limit,
            start_after,
        } => to_binary(
            &crate::mixnodes::queries::query_unbonded_mixnodes_by_identity_paged(
                deps,
                identity_key,
                start_after,
                limit,
            )?,
        ),
        QueryMsg::GetOwnedMixnode { address } => to_binary(
            &crate::mixnodes::queries::query_owned_mixnode(deps, address)?,
        ),
        QueryMsg::GetMixnodeDetails { mix_id } => to_binary(
            &crate::mixnodes::queries::query_mixnode_details(deps, mix_id)?,
        ),
        QueryMsg::GetMixnodeRewardingDetails { mix_id } => to_binary(
            &crate::mixnodes::queries::query_mixnode_rewarding_details(deps, mix_id)?,
        ),
        QueryMsg::GetStakeSaturation { mix_id } => to_binary(
            &crate::mixnodes::queries::query_stake_saturation(deps, mix_id)?,
        ),
        QueryMsg::GetUnbondedMixNodeInformation { mix_id } => to_binary(
            &crate::mixnodes::queries::query_unbonded_mixnode(deps, mix_id)?,
        ),
        QueryMsg::GetBondedMixnodeDetailsByIdentity { mix_identity } => to_binary(
            &crate::mixnodes::queries::query_mixnode_details_by_identity(deps, mix_identity)?,
        ),
        QueryMsg::GetLayerDistribution {} => {
            to_binary(&crate::mixnodes::queries::query_layer_distribution(deps)?)
        }

        // gateway-related:
        QueryMsg::GetGateways { limit, start_after } => to_binary(
            &crate::gateways::queries::query_gateways_paged(deps, start_after, limit)?,
        ),
        QueryMsg::GetGatewayBond { identity } => to_binary(
            &crate::gateways::queries::query_gateway_bond(deps, identity)?,
        ),
        QueryMsg::GetOwnedGateway { address } => to_binary(
            &crate::gateways::queries::query_owned_gateway(deps, address)?,
        ),

        // delegation-related:
        QueryMsg::GetMixnodeDelegations {
            mix_id,
            start_after,
            limit,
        } => to_binary(
            &crate::delegations::queries::query_mixnode_delegations_paged(
                deps,
                mix_id,
                start_after,
                limit,
            )?,
        ),
        QueryMsg::GetDelegatorDelegations {
            delegator,
            start_after,
            limit,
        } => to_binary(
            &crate::delegations::queries::query_delegator_delegations_paged(
                deps,
                delegator,
                start_after,
                limit,
            )?,
        ),
        QueryMsg::GetDelegationDetails {
            mix_id,
            delegator,
            proxy,
        } => to_binary(&crate::delegations::queries::query_mixnode_delegation(
            deps, mix_id, delegator, proxy,
        )?),
        QueryMsg::GetAllDelegations { start_after, limit } => to_binary(
            &crate::delegations::queries::query_all_delegations_paged(deps, start_after, limit)?,
        ),

        // rewards related
        QueryMsg::GetPendingOperatorReward { address } => to_binary(
            &crate::rewards::queries::query_pending_operator_reward(deps, address)?,
        ),
        QueryMsg::GetPendingMixNodeOperatorReward { mix_id } => to_binary(
            &crate::rewards::queries::query_pending_mixnode_operator_reward(deps, mix_id)?,
        ),
        QueryMsg::GetPendingDelegatorReward {
            address,
            mix_id,
            proxy,
        } => to_binary(&crate::rewards::queries::query_pending_delegator_reward(
            deps, address, mix_id, proxy,
        )?),
        QueryMsg::GetEstimatedCurrentEpochOperatorReward {
            mix_id,
            estimated_performance,
        } => to_binary(
            &crate::rewards::queries::query_estimated_current_epoch_operator_reward(
                deps,
                mix_id,
                estimated_performance,
            )?,
        ),
        QueryMsg::GetEstimatedCurrentEpochDelegatorReward {
            address,
            mix_id,
            proxy,
            estimated_performance,
        } => to_binary(
            &crate::rewards::queries::query_estimated_current_epoch_delegator_reward(
                deps,
                address,
                mix_id,
                proxy,
                estimated_performance,
            )?,
        ),

        // interval-related
        QueryMsg::GetPendingEpochEvents { limit, start_after } => {
            to_binary(&crate::interval::queries::query_pending_epoch_events_paged(
                deps,
                env,
                start_after,
                limit,
            )?)
        }
        QueryMsg::GetPendingIntervalEvents { limit, start_after } => to_binary(
            &crate::interval::queries::query_pending_interval_events_paged(
                deps,
                env,
                start_after,
                limit,
            )?,
        ),
        QueryMsg::GetPendingEpochEvent { event_id } => to_binary(
            &crate::interval::queries::query_pending_epoch_event(deps, event_id)?,
        ),
        QueryMsg::GetPendingIntervalEvent { event_id } => to_binary(
            &crate::interval::queries::query_pending_interval_event(deps, event_id)?,
        ),
        QueryMsg::GetNumberOfPendingEvents {} => to_binary(
            &crate::interval::queries::query_number_of_pending_events(deps)?,
        ),

        // signing-related
        QueryMsg::GetSigningNonce { address } => to_binary(
            &crate::signing::queries::query_current_signing_nonce(deps, address)?,
        ),
    };

    Ok(query_res?)
}

#[entry_point]
pub fn migrate(
    deps: DepsMut<'_>,
    _env: Env,
    msg: MigrateMsg,
) -> Result<Response, MixnetContractError> {
    set_build_information!(deps.storage)?;
    cw2::ensure_from_older_version(deps.storage, CONTRACT_NAME, CONTRACT_VERSION)?;

<<<<<<< HEAD
=======
    crate::queued_migrations::vesting_purge(deps.branch())?;
    crate::queued_migrations::explicit_contract_admin(deps.branch())?;

>>>>>>> 5f749960
    // due to circular dependency on contract addresses (i.e. mixnet contract requiring vesting contract address
    // and vesting contract requiring the mixnet contract address), if we ever want to deploy any new fresh
    // environment, one of the contracts will HAVE TO go through a migration
    if let Some(vesting_contract_address) = msg.vesting_contract_address {
        let mut current_state = mixnet_params_storage::CONTRACT_STATE.load(deps.storage)?;
        current_state.vesting_contract_address =
            deps.api.addr_validate(&vesting_contract_address)?;
        mixnet_params_storage::CONTRACT_STATE.save(deps.storage, &current_state)?;
    }

    Ok(Default::default())
}

#[cfg(test)]
mod tests {
    use super::*;
    use cosmwasm_std::testing::{mock_dependencies, mock_env, mock_info};
    use cosmwasm_std::{Decimal, Uint128};
    use mixnet_contract_common::reward_params::{IntervalRewardParams, RewardingParams};
    use mixnet_contract_common::{InitialRewardingParams, Percent};
    use std::time::Duration;

    #[test]
    fn initialize_contract() {
        let mut deps = mock_dependencies();
        let env = mock_env();

        let init_msg = InstantiateMsg {
            rewarding_validator_address: "foomp123".to_string(),
            vesting_contract_address: "bar456".to_string(),
            rewarding_denom: "uatom".to_string(),
            epochs_in_interval: 1234,
            epoch_duration: Duration::from_secs(4321),
            initial_rewarding_params: InitialRewardingParams {
                initial_reward_pool: Decimal::from_atomics(100_000_000_000_000u128, 0).unwrap(),
                initial_staking_supply: Decimal::from_atomics(123_456_000_000_000u128, 0).unwrap(),
                staking_supply_scale_factor: Percent::hundred(),
                sybil_resistance: Percent::from_percentage_value(23).unwrap(),
                active_set_work_factor: Decimal::from_atomics(10u32, 0).unwrap(),
                interval_pool_emission: Percent::from_percentage_value(1).unwrap(),
                rewarded_set_size: 543,
                active_set_size: 123,
            },
            profit_margin: ProfitMarginRange {
                minimum: "0.05".parse().unwrap(),
                maximum: "0.95".parse().unwrap(),
            },
            interval_operating_cost: OperatingCostRange {
                minimum: "1000".parse().unwrap(),
                maximum: "10000".parse().unwrap(),
            },
        };

        let sender = mock_info("sender", &[]);
        let res = instantiate(deps.as_mut(), env, sender, init_msg);
        assert!(res.is_ok());

        #[allow(deprecated)]
        let expected_state = ContractState {
            owner: Some(Addr::unchecked("sender")),
            rewarding_validator_address: Addr::unchecked("foomp123"),
            vesting_contract_address: Addr::unchecked("bar456"),
            rewarding_denom: "uatom".into(),
            params: ContractStateParams {
                minimum_mixnode_delegation: None,
                minimum_mixnode_pledge: Coin {
                    denom: "uatom".into(),
                    amount: INITIAL_MIXNODE_PLEDGE_AMOUNT,
                },
                minimum_gateway_pledge: Coin {
                    denom: "uatom".into(),
                    amount: INITIAL_GATEWAY_PLEDGE_AMOUNT,
                },
                profit_margin: ProfitMarginRange {
                    minimum: Percent::from_percentage_value(5).unwrap(),
                    maximum: Percent::from_percentage_value(95).unwrap(),
                },
                interval_operating_cost: OperatingCostRange {
                    minimum: Uint128::new(1000),
                    maximum: Uint128::new(10000),
                },
            },
        };

        let expected_epoch_reward_budget =
            Decimal::from_ratio(100_000_000_000_000u128, 1234u32) * Decimal::percent(1);
        let expected_stake_saturation_point = Decimal::from_ratio(123_456_000_000_000u128, 543u32);

        let expected_rewarding_params = RewardingParams {
            interval: IntervalRewardParams {
                reward_pool: Decimal::from_atomics(100_000_000_000_000u128, 0).unwrap(),
                staking_supply: Decimal::from_atomics(123_456_000_000_000u128, 0).unwrap(),
                staking_supply_scale_factor: Percent::hundred(),
                epoch_reward_budget: expected_epoch_reward_budget,
                stake_saturation_point: expected_stake_saturation_point,
                sybil_resistance: Percent::from_percentage_value(23).unwrap(),
                active_set_work_factor: Decimal::from_atomics(10u32, 0).unwrap(),
                interval_pool_emission: Percent::from_percentage_value(1).unwrap(),
            },
            rewarded_set_size: 543,
            active_set_size: 123,
        };

        let state = mixnet_params_storage::CONTRACT_STATE
            .load(deps.as_ref().storage)
            .unwrap();
        assert_eq!(state, expected_state);

        let rewarding_params = rewards_storage::REWARDING_PARAMS
            .load(deps.as_ref().storage)
            .unwrap();
        assert_eq!(rewarding_params, expected_rewarding_params);

        let interval = interval_storage::current_interval(deps.as_ref().storage).unwrap();
        assert_eq!(interval.epochs_in_interval(), 1234);
        assert_eq!(interval.epoch_length(), Duration::from_secs(4321));
        assert_eq!(interval.current_interval_id(), 0);
        assert_eq!(interval.current_epoch_id(), 0);
    }
}<|MERGE_RESOLUTION|>--- conflicted
+++ resolved
@@ -538,19 +538,15 @@
 
 #[entry_point]
 pub fn migrate(
-    deps: DepsMut<'_>,
+    mut deps: DepsMut<'_>,
     _env: Env,
     msg: MigrateMsg,
 ) -> Result<Response, MixnetContractError> {
     set_build_information!(deps.storage)?;
     cw2::ensure_from_older_version(deps.storage, CONTRACT_NAME, CONTRACT_VERSION)?;
 
-<<<<<<< HEAD
-=======
-    crate::queued_migrations::vesting_purge(deps.branch())?;
     crate::queued_migrations::explicit_contract_admin(deps.branch())?;
 
->>>>>>> 5f749960
     // due to circular dependency on contract addresses (i.e. mixnet contract requiring vesting contract address
     // and vesting contract requiring the mixnet contract address), if we ever want to deploy any new fresh
     // environment, one of the contracts will HAVE TO go through a migration

// Copyright 2021-2022 - Nym Technologies SA <contact@nymtech.net>
// SPDX-License-Identifier: Apache-2.0

use super::storage;
use crate::delegations::storage as delegations_storage;
use crate::interval::storage as interval_storage;
use cosmwasm_std::{Coin, Storage};
use mixnet_contract_common::error::MixnetContractError;
use mixnet_contract_common::helpers::IntoBaseDecimal;
use mixnet_contract_common::mixnode::{MixNodeDetails, MixNodeRewarding};
use mixnet_contract_common::Delegation;

/// Recomputes rewarding parameters (such as staking supply, saturation point, etc) based on
/// pending changes currently stored in `PENDING_REWARD_POOL_CHANGE`.
pub(crate) fn apply_reward_pool_changes(
    store: &mut dyn Storage,
) -> Result<(), MixnetContractError> {
    let mut rewarding_params = storage::REWARDING_PARAMS.load(store)?;
    let pending_pool_change = storage::PENDING_REWARD_POOL_CHANGE.load(store)?;
    let interval = interval_storage::current_interval(store)?;

    let reward_pool = rewarding_params.interval.reward_pool - pending_pool_change.removed
        + pending_pool_change.added;
<<<<<<< HEAD
    let staking_supply = rewarding_params.interval.staking_supply + pending_pool_change.removed;
    let epoch_reward_budget = reward_pool / interval.epochs_in_interval().into_base_decimal()?
=======
    let staking_supply = rewarding_params.interval.staking_supply
        + rewarding_params.interval.staking_supply_scale_factor * pending_pool_change.removed;
    let epoch_reward_budget = reward_pool
        / Decimal::from_atomics(interval.epochs_in_interval(), 0).unwrap()
>>>>>>> a7cd7a58
        * rewarding_params.interval.interval_pool_emission;
    let stake_saturation_point =
        staking_supply / rewarding_params.rewarded_set_size.into_base_decimal()?;

    rewarding_params.interval.reward_pool = reward_pool;
    rewarding_params.interval.staking_supply = staking_supply;
    rewarding_params.interval.epoch_reward_budget = epoch_reward_budget;
    rewarding_params.interval.stake_saturation_point = stake_saturation_point;

    storage::PENDING_REWARD_POOL_CHANGE.save(store, &Default::default())?;
    storage::REWARDING_PARAMS.save(store, &rewarding_params)?;

    Ok(())
}

pub(crate) fn withdraw_operator_reward(
    store: &mut dyn Storage,
    mix_details: MixNodeDetails,
) -> Result<Coin, MixnetContractError> {
    let mix_id = mix_details.mix_id();
    let mut mix_rewarding = mix_details.rewarding_details;
    let original_pledge = mix_details.bond_information.original_pledge;
    let reward = mix_rewarding.withdraw_operator_reward(&original_pledge)?;

    // save updated rewarding info
    storage::MIXNODE_REWARDING.save(store, mix_id, &mix_rewarding)?;
    Ok(reward)
}

pub(crate) fn withdraw_delegator_reward(
    store: &mut dyn Storage,
    delegation: Delegation,
    mut mix_rewarding: MixNodeRewarding,
) -> Result<Coin, MixnetContractError> {
    let mix_id = delegation.mix_id;
    let mut updated_delegation = delegation.clone();
    let reward = mix_rewarding.withdraw_delegator_reward(&mut updated_delegation)?;

    // save updated delegation and mix rewarding info
    delegations_storage::delegations().replace(
        store,
        delegation.storage_key(),
        Some(&updated_delegation),
        Some(&delegation),
    )?;
    storage::MIXNODE_REWARDING.save(store, mix_id, &mix_rewarding)?;
    Ok(reward)
}

#[cfg(test)]
mod tests {
    use super::*;
    use crate::mixnodes::helpers::get_mixnode_details_by_id;
    use crate::rewards::models::RewardPoolChange;
    use crate::support::tests::test_helpers::{assert_decimals, performance, TestSetup};
    use cosmwasm_std::Uint128;
    use mixnet_contract_common::rewarding::helpers::truncate_reward_amount;

    #[test]
    fn applying_reward_pool_changes() {
        let mut test = TestSetup::new();

        let epochs_in_interval = test.current_interval().epochs_in_interval();
        let epochs_in_interval_dec = epochs_in_interval.into_base_decimal().unwrap();
        let start_rewarding_params = test.rewarding_params();

        // nothing changes if pending changes are empty
        apply_reward_pool_changes(test.deps_mut().storage).unwrap();
        assert_eq!(start_rewarding_params, test.rewarding_params());

        // normal case of having distributed some rewards
        let distributed_rewards = 100_000_000u32.into_base_decimal().unwrap();
        storage::PENDING_REWARD_POOL_CHANGE
            .save(
                test.deps_mut().storage,
                &RewardPoolChange {
                    removed: distributed_rewards,
                    added: Default::default(),
                },
            )
            .unwrap();
        apply_reward_pool_changes(test.deps_mut().storage).unwrap();

        let updated_rewarding_params = test.rewarding_params();

        // updates reward pool
        assert_eq!(
            updated_rewarding_params.interval.reward_pool,
            start_rewarding_params.interval.reward_pool - distributed_rewards
        );

        // updates staking supply
        assert_eq!(
            updated_rewarding_params.interval.staking_supply,
            start_rewarding_params.interval.staking_supply + distributed_rewards
        );

        // updates epoch rewarding budget
        assert_eq!(
            updated_rewarding_params.interval.epoch_reward_budget,
            updated_rewarding_params.interval.reward_pool / epochs_in_interval_dec
                * updated_rewarding_params.interval.interval_pool_emission
        );

        // updates stake saturation point
        assert_eq!(
            updated_rewarding_params.interval.stake_saturation_point,
            updated_rewarding_params.interval.staking_supply
                / updated_rewarding_params
                    .rewarded_set_size
                    .into_base_decimal()
                    .unwrap()
        );

        // resets changes back to 0
        assert_eq!(
            storage::PENDING_REWARD_POOL_CHANGE
                .load(test.deps().storage)
                .unwrap(),
            Default::default()
        );

        // future case of having to also increase the reward pool
        let added_credentials = 50_000_000u32.into_base_decimal().unwrap();
        storage::PENDING_REWARD_POOL_CHANGE
            .save(
                test.deps_mut().storage,
                &RewardPoolChange {
                    removed: distributed_rewards,
                    added: added_credentials,
                },
            )
            .unwrap();
        apply_reward_pool_changes(test.deps_mut().storage).unwrap();

        let updated_rewarding_params2 = test.rewarding_params();

        // updates reward pool
        assert_eq!(
            updated_rewarding_params2.interval.reward_pool,
            updated_rewarding_params.interval.reward_pool - distributed_rewards + added_credentials
        );

        // updates staking supply
        assert_eq!(
            updated_rewarding_params2.interval.staking_supply,
            updated_rewarding_params.interval.staking_supply + distributed_rewards
        );

        // updates epoch rewarding budget
        assert_eq!(
            updated_rewarding_params2.interval.epoch_reward_budget,
            updated_rewarding_params2.interval.reward_pool / epochs_in_interval_dec
                * updated_rewarding_params2.interval.interval_pool_emission
        );

        // updates stake saturation point
        assert_eq!(
            updated_rewarding_params2.interval.stake_saturation_point,
            updated_rewarding_params2.interval.staking_supply
                / updated_rewarding_params2
                    .rewarded_set_size
                    .into_base_decimal()
                    .unwrap()
        );

        // resets changes back to 0
        assert_eq!(
            storage::PENDING_REWARD_POOL_CHANGE
                .load(test.deps().storage)
                .unwrap(),
            Default::default()
        );
    }

    #[test]
    fn withdrawing_operator_reward() {
        let mut test = TestSetup::new();

        let pledge = Uint128::new(250_000_000);
        let pledge_dec = 250_000_000u32.into_base_decimal().unwrap();
        let mix_id = test.add_dummy_mixnode("mix-owner", Some(pledge));

        // no rewards
        let mix_details = get_mixnode_details_by_id(test.deps().storage, mix_id)
            .unwrap()
            .unwrap();
        let res = withdraw_operator_reward(test.deps_mut().storage, mix_details).unwrap();
        assert_eq!(res.amount, Uint128::zero());

        test.skip_to_next_epoch_end();
        test.update_rewarded_set(vec![mix_id]);
        let dist1 = test.reward_with_distribution(mix_id, performance(100.0));

        test.skip_to_next_epoch_end();
        let dist2 = test.reward_with_distribution(mix_id, performance(100.0));

        test.skip_to_next_epoch_end();
        let dist3 = test.reward_with_distribution(mix_id, performance(100.0));

        let mix_details = get_mixnode_details_by_id(test.deps().storage, mix_id)
            .unwrap()
            .unwrap();
        let res = withdraw_operator_reward(test.deps_mut().storage, mix_details).unwrap();
        assert_eq!(
            res.amount,
            truncate_reward_amount(dist1.operator + dist2.operator + dist3.operator)
        );
        let updated = test.mix_rewarding(mix_id);
        assert_eq!(updated.operator, pledge_dec)
    }

    #[test]
    fn withdrawing_delegator_reward() {
        let mut test = TestSetup::new();

        let delegation_amount = Uint128::new(2500_000_000);
        let delegation_dec = 2500_000_000u32.into_base_decimal().unwrap();
        let mix_id = test.add_dummy_mixnode("mix-owner", None);
        let delegator = "delegator";
        test.add_immediate_delegation(delegator, delegation_amount, mix_id);

        // no rewards
        let delegation = test.delegation(mix_id, delegator, &None);
        let mix_rewarding = test.mix_rewarding(mix_id);
        let res =
            withdraw_delegator_reward(test.deps_mut().storage, delegation, mix_rewarding).unwrap();
        assert_eq!(res.amount, Uint128::zero());

        test.skip_to_next_epoch_end();
        test.update_rewarded_set(vec![mix_id]);
        let dist1 = test.reward_with_distribution(mix_id, performance(100.0));

        test.skip_to_next_epoch_end();
        let dist2 = test.reward_with_distribution(mix_id, performance(100.0));

        test.skip_to_next_epoch_end();
        let dist3 = test.reward_with_distribution(mix_id, performance(100.0));

        let delegation_pre = test.delegation(mix_id, delegator, &None);
        let mix_rewarding = test.mix_rewarding(mix_id);
        let res = withdraw_delegator_reward(
            test.deps_mut().storage,
            delegation_pre.clone(),
            mix_rewarding,
        )
        .unwrap();
        let reward = dist1.delegates + dist2.delegates + dist3.delegates;
        assert_eq!(res.amount, truncate_reward_amount(reward));
        let updated = test.mix_rewarding(mix_id);
        assert_decimals(updated.delegates, delegation_dec);

        let delegation_post = test.delegation(mix_id, delegator, &None);
        assert_ne!(
            delegation_pre.cumulative_reward_ratio,
            delegation_post.cumulative_reward_ratio
        )
    }
}<|MERGE_RESOLUTION|>--- conflicted
+++ resolved
@@ -21,15 +21,9 @@
 
     let reward_pool = rewarding_params.interval.reward_pool - pending_pool_change.removed
         + pending_pool_change.added;
-<<<<<<< HEAD
-    let staking_supply = rewarding_params.interval.staking_supply + pending_pool_change.removed;
-    let epoch_reward_budget = reward_pool / interval.epochs_in_interval().into_base_decimal()?
-=======
     let staking_supply = rewarding_params.interval.staking_supply
         + rewarding_params.interval.staking_supply_scale_factor * pending_pool_change.removed;
-    let epoch_reward_budget = reward_pool
-        / Decimal::from_atomics(interval.epochs_in_interval(), 0).unwrap()
->>>>>>> a7cd7a58
+    let epoch_reward_budget = reward_pool / interval.epochs_in_interval().into_base_decimal()?
         * rewarding_params.interval.interval_pool_emission;
     let stake_saturation_point =
         staking_supply / rewarding_params.rewarded_set_size.into_base_decimal()?;

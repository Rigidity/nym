[package]
name = "explorer-api"
<<<<<<< HEAD
version = "1.1.28"
=======
version = "1.1.29"
>>>>>>> 5bd42951
edition = "2021"

# See more keys and their definitions at https://doc.rust-lang.org/cargo/reference/manifest.html

[dependencies]
chrono = { version = "0.4.19", features = ["serde"] }
clap = { version = "4.0", features = ["cargo", "derive"] }
dotenvy = "0.15.6"
humantime-serde = "1.0"
isocountry = "0.3.2"
itertools = "0.10.3"
lazy_static = "1.4.0"
log = { workspace = true }
maxminddb = "0.23.0"
okapi = { version = "0.7.0-rc.1", features = ["impl_json_schema"] }
pretty_env_logger = "0.4.0"
rand = "0.8.5"
rand_pcg = "0.3.1"
rand_seeder = "0.2.3"
reqwest = { workspace = true }
rocket = { version = "0.5.0-rc.2", features = ["json"] }
rocket_cors = { git="https://github.com/lawliet89/rocket_cors", rev="dfd3662c49e2f6fc37df35091cb94d82f7fb5915" }
rocket_okapi = { version = "0.8.0-rc.2", features = ["swagger"] }
schemars = { version = "0.8", features = ["preserve_order"] }
serde = "1.0.126"
serde_json = "1.0.66"
thiserror = "1.0.29"
tokio = {version = "1.21.2", features = ["full"] }

nym-bin-common = { path = "../common/bin-common"}
nym-contracts-common = { path = "../common/cosmwasm-smart-contracts/contracts-common" }
nym-explorer-api-requests = { path = "explorer-api-requests" }
nym-mixnet-contract-common = { path = "../common/cosmwasm-smart-contracts/mixnet-contract" }
nym-network-defaults = { path = "../common/network-defaults" }
nym-task = { path = "../common/task" }
nym-validator-client = { path = "../common/client-libs/validator-client", features=["http-client"] }<|MERGE_RESOLUTION|>--- conflicted
+++ resolved
@@ -1,10 +1,6 @@
 [package]
 name = "explorer-api"
-<<<<<<< HEAD
-version = "1.1.28"
-=======
 version = "1.1.29"
->>>>>>> 5bd42951
 edition = "2021"
 
 # See more keys and their definitions at https://doc.rust-lang.org/cargo/reference/manifest.html

--- conflicted
+++ resolved
@@ -189,20 +189,12 @@
         source: ipnetwork::IpNetworkError,
     },
 
-<<<<<<< HEAD
-    #[cfg(all(feature = "wireguard", target_os = "linux"))]
+    #[error("the current multisig contract is not using 'AbsolutePercentage' threshold!")]
+    InvalidMultisigThreshold,
+
     #[error("failed to remove wireguard interface: {0}")]
     WireguardInterfaceError(#[from] defguard_wireguard_rs::error::WireguardInterfaceError),
 
-    #[cfg(all(feature = "wireguard", target_os = "linux"))]
-=======
-    #[error("the current multisig contract is not using 'AbsolutePercentage' threshold!")]
-    InvalidMultisigThreshold,
-
-    #[error("failed to remove wireguard interface: {0}")]
-    WireguardInterfaceError(#[from] defguard_wireguard_rs::error::WireguardInterfaceError),
-
->>>>>>> 5f749960
     #[error("internal wireguard error {0}")]
     InternalWireguardError(String),
 

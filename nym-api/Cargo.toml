# Copyright 2020 - Nym Technologies SA <contact@nymtech.net>
# SPDX-License-Identifier: GPL-3.0-only

[package]
name = "nym-api"
license = "GPL-3.0"
<<<<<<< HEAD
version = "1.1.44"
authors.workspace = true
=======
version = "1.1.45"
authors = [
    "Dave Hrycyszyn <futurechimp@users.noreply.github.com>",
    "Jędrzej Stuczyński <andrew@nymtech.net>",
    "Drazen Urch <durch@users.noreply.github.com>",
]
>>>>>>> 2d78f693
edition = "2021"
rust-version.workspace = true

# See more keys and their definitions at https://doc.rust-lang.org/cargo/reference/manifest.html

[dependencies]
async-trait = { workspace = true }
bs58 = { workspace = true }
bip39 = { workspace = true }
bincode.workspace = true
bloomfilter = { workspace = true }
cfg-if = { workspace = true }
clap = { workspace = true, features = ["cargo", "derive", "env"] }
console-subscriber = { workspace = true, optional = true } # validator-api needs to be built with RUSTFLAGS="--cfg tokio_unstable"
dirs = { workspace = true }
futures = { workspace = true }
itertools = { workspace = true }
humantime-serde = { workspace = true }
k256 = { workspace = true, features = [
    "ecdsa-core",
] } # needed for the Verifier trait; pull whatever version is used by other dependencies
pin-project = { workspace = true }
rand = { workspace = true }
rand_chacha = { workspace = true }
reqwest = { workspace = true, features = ["json"] }
serde = { workspace = true }
serde_json = { workspace = true }
thiserror = { workspace = true }
time = { workspace = true, features = ["serde-human-readable", "parsing"] }
tokio = { workspace = true, features = [
    "rt-multi-thread",
    "macros",
    "signal",
    "time",
] }
tokio-stream = { workspace = true }
tokio-util = { workspace = true }
url = { workspace = true }

ts-rs = { workspace = true, optional = true }

anyhow = { workspace = true }
getset = { workspace = true }

sqlx = { workspace = true, features = [
    "runtime-tokio-rustls",
    "sqlite",
    "macros",
    "migrate",
    "time",
] }

schemars = { workspace = true, features = ["preserve_order"] }
zeroize = { workspace = true }

# for axum server
axum = { workspace = true, features = ["tokio"] }
axum-extra = { workspace = true, features = ["typed-header"] }
tower-http = { workspace = true, features = ["cors", "trace"] }
utoipa = { workspace = true, features = ["axum_extras", "time"] }
utoipauto = { workspace = true }
utoipa-swagger-ui = { workspace = true, features = ["axum"] }
tracing = { workspace = true }

## ephemera-specific
#actix-web = "4"
#array-bytes = "6.0.0"
#chrono = { version = "0.4.24", default-features = false, features = ["clock"] }
#futures-util = "0.3.25"
#serde_derive = "1.0.149"
#uuid = { version = "1.3.0", features = ["serde", "v4"] }

## internal
#ephemera = { path = "../ephemera" }
nym-bandwidth-controller = { path = "../common/bandwidth-controller" }
nym-ecash-contract-common = { path = "../common/cosmwasm-smart-contracts/ecash-contract" }
nym-ecash-double-spending = { path = "../common/ecash-double-spending" }
nym-ecash-time = { path = "../common/ecash-time", features = ["expiration"] }
nym-coconut-dkg-common = { path = "../common/cosmwasm-smart-contracts/coconut-dkg" }
nym-compact-ecash = { path = "../common/nym_offline_compact_ecash" }
nym-credentials-interface = { path = "../common/credentials-interface" }
#nym-ephemera-common = { path = "../common/cosmwasm-smart-contracts/ephemera" }
nym-config = { path = "../common/config" }
cosmwasm-std = { workspace = true }
nym-credential-storage = { path = "../common/credential-storage", features = [
    "persistent-storage",
] }
nym-credentials = { path = "../common/credentials" }
nym-crypto = { path = "../common/crypto" }
cw2 = { workspace = true }
cw3 = { workspace = true }
cw4 = { workspace = true }
nym-dkg = { path = "../common/dkg", features = ["cw-types"] }
nym-gateway-client = { path = "../common/client-libs/gateway-client" }
nym-inclusion-probability = { path = "../common/inclusion-probability" }
nym-mixnet-contract-common = { path = "../common/cosmwasm-smart-contracts/mixnet-contract", features = ["utoipa"] }
nym-vesting-contract-common = { path = "../common/cosmwasm-smart-contracts/vesting-contract" }
nym-contracts-common = { path = "../common/cosmwasm-smart-contracts/contracts-common" }
nym-multisig-contract-common = { path = "../common/cosmwasm-smart-contracts/multisig-contract" }
nym-coconut = { path = "../common/nymcoconut", features = ["key-zeroize"] }
nym-sphinx = { path = "../common/nymsphinx" }
nym-pemstore = { path = "../common/pemstore" }
nym-task = { path = "../common/task" }
nym-topology = { path = "../common/topology" }
nym-api-requests = { path = "nym-api-requests" }
nym-validator-client = { path = "../common/client-libs/validator-client" }
nym-bin-common = { path = "../common/bin-common", features = ["output_format", "openapi", "basic_tracing"] }
nym-node-tester-utils = { path = "../common/node-tester-utils" }
nym-node-requests = { path = "../nym-node/nym-node-requests" }
nym-types = { path = "../common/types" }
nym-http-api-common = { path = "../common/http-api-common", features = ["utoipa"] }
nym-serde-helpers = { path = "../common/serde-helpers", features = ["date"] }

[features]
no-reward = []
v2-performance = []
generate-ts = ["ts-rs"]

[build-dependencies]
tokio = { workspace = true, features = ["rt-multi-thread", "macros"] }
sqlx = { workspace = true, features = [
    "runtime-tokio-rustls",
    "sqlite",
    "macros",
    "migrate",
] }

[dev-dependencies]
axum-test = "16.2.0"
tempfile = { workspace = true }
cw3 = { workspace = true }
cw-utils = { workspace = true }
rand_chacha = { workspace = true }
sha2 = "0.9"<|MERGE_RESOLUTION|>--- conflicted
+++ resolved
@@ -4,17 +4,8 @@
 [package]
 name = "nym-api"
 license = "GPL-3.0"
-<<<<<<< HEAD
-version = "1.1.44"
+version = "1.1.45"
 authors.workspace = true
-=======
-version = "1.1.45"
-authors = [
-    "Dave Hrycyszyn <futurechimp@users.noreply.github.com>",
-    "Jędrzej Stuczyński <andrew@nymtech.net>",
-    "Drazen Urch <durch@users.noreply.github.com>",
-]
->>>>>>> 2d78f693
 edition = "2021"
 rust-version.workspace = true
 

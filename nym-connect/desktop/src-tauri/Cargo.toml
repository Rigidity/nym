--- conflicted
+++ resolved
@@ -1,10 +1,6 @@
 [package]
 name = "nym-connect"
-<<<<<<< HEAD
-version = "1.1.20"
-=======
 version = "1.1.21"
->>>>>>> 5bd42951
 description = "nym-connect"
 authors = ["Nym Technologies SA"]
 license = ""

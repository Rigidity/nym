use crate::banner;
use crate::clients::NymClient;
<<<<<<< HEAD
=======
use crate::persistence::pemstore;
use crate::sockets::ws;

>>>>>>> 5cde753e
use clap::ArgMatches;
use std::net::ToSocketAddrs;

pub fn execute(matches: &ArgMatches) {
    println!("{}", banner());

    let is_local = matches.is_present("local");
    let id = matches.value_of("id").unwrap().to_string();
    let port = match matches.value_of("port").unwrap_or("9001").parse::<u16>() {
        Ok(n) => n,
        Err(err) => panic!("Invalid port value provided - {:?}", err),
    };

    println!("Starting websocket on port: {:?}", port);
    println!("Listening for messages...");

    let socket_address = ("127.0.0.1", port)
        .to_socket_addrs()
        .expect("Failed to combine host and port")
        .next()
        .expect("Failed to extract the socket address from the iterator");

<<<<<<< HEAD
    let is_local = matches.is_present("local");
    println!("Starting client, local: {:?}", is_local);

    // todo: to be taken from config or something
    let my_address = [42u8; 32];
    let is_local = true;
    let client = NymClient::new(my_address, is_local);

    client.start(socket_address).unwrap();
=======
    let keypair = pemstore::read_keypair_from_disk(id);
    let _client = NymClient::new(keypair.public_bytes(), is_local);
    // Question: should we be passing the client into the websocket somehow next?

    ws::start(socket_address);
>>>>>>> 5cde753e
}<|MERGE_RESOLUTION|>--- conflicted
+++ resolved
@@ -1,11 +1,8 @@
 use crate::banner;
 use crate::clients::NymClient;
-<<<<<<< HEAD
-=======
 use crate::persistence::pemstore;
 use crate::sockets::ws;
 
->>>>>>> 5cde753e
 use clap::ArgMatches;
 use std::net::ToSocketAddrs;
 
@@ -28,21 +25,11 @@
         .next()
         .expect("Failed to extract the socket address from the iterator");
 
-<<<<<<< HEAD
+
     let is_local = matches.is_present("local");
     println!("Starting client, local: {:?}", is_local);
 
-    // todo: to be taken from config or something
-    let my_address = [42u8; 32];
-    let is_local = true;
-    let client = NymClient::new(my_address, is_local);
+    let keypair = pemstore::read_keypair_from_disk(id);
+    let client = NymClient::new(keypair.public_bytes(), is_local);
 
     client.start(socket_address).unwrap();
-=======
-    let keypair = pemstore::read_keypair_from_disk(id);
-    let _client = NymClient::new(keypair.public_bytes(), is_local);
-    // Question: should we be passing the client into the websocket somehow next?
-
-    ws::start(socket_address);
->>>>>>> 5cde753e
-}